`lyspeq` is highly efficient, parallelized and customizable program for 1D flux power spectrum of the Lyman-alpha forest that implements quadratic maximum likelihood estimator. Please cite papers Karaçaylı, Font-Ribera & Padmanabhan (2020) and Karaçaylı et al. (submitted to MNRAS).

+ Karaçaylı N. G., Font-Ribera A., Padmanabhan N., 2020, [MNRAS](https://doi.org/10.1093/mnras/staa2331), 497, 4742
+ Karaçaylı N. G., et al., 2021, MNRAS (submitted), [arXiv](https://arxiv.org/abs/2108.10870)

### Highlighted Features
+ Poisson bootstrap covariance estimate.
+ Fiducial cosmology has default parameters:
    
        A      =    6.621420e-02
        n      =   -2.685349e+00
        alpha  =   -2.232763e-01
        B      =    3.591244e+00
        beta   =   -1.768045e-01
        lambda =    3.598261e+02

+ When `FiducialPowerFile` set in config file, an interpolation function takes over. This file should be a binary file and have the following convention:

        Nk Nz
        z[1]...z[Nz]
        k[1]...k[Nk]
        P[nz=1, nk=1...Nk]...P[Nz, nk=1...Nk]

+ Intermediate python script applies a weighted smoothing. This smoothing script has --interp_log option, which can be enabled by setting `SmoothLnkLnP` to 1 in the config file.
+ `SaveEachChunkResult` in config file saves each chunk's Fisher and power estimates.

### Optimizations
+ Each PE reads and sorts its own spectra, then they all perform a merge sort. This saves significant amount of time reading ~1m files.
+ Using discrete interpolation instead of `gsl_interp` to eliminate time spent on binary search.
+ Does not copy S and Q matrices when they are not changed, which saves time.
+ Use `chrono` library to measure time.
+ No more `gsl_vector` and `gsl_matrix`, but uses LAPACKE instead.

### Other
+ Logger saves separately for each PE.
+ Needs CBLAS & LAPACKE libraries to run (not using `gsl_vector` and `gsl_matrix`).
+ GSL flags are silenced in compilation.
+ Removed redshift evolution option.

Prerequisites
=====
+ [GSL](https://www.gnu.org/software/gsl/) is needed for some integration and interpolation.
+ [Python3](https://www.python.org), [Numpy](http://www.numpy.org) and [Scipy](http://www.numpy.org) are needed for fitting.
+ [MPI](https://www.open-mpi.org) is needed to enable parallel computing.
+ CBLAS and LAPACKE. I have been mostly using [MKL](https://software.intel.com/content/www/us/en/develop/tools/oneapi/components/onemkl.html#gs.932925) and [OpenBLAS](http://www.openblas.net). [ATLAS](http://math-atlas.sourceforge.net) has been passing simple `make test`, but not fully validated. The compiler flags will depend on the system specifics. Modify Makefile accordingly. To link one of these libraries to `gsl_cblas`, remove `-lgslcblas` from `LDLIBS`. For ATLAS, add `-lcblas -latlas` to `LDLIBS` in your Makefile. To link OpenBLAS, add `-lopenblas`. Intel has [link line advisor](https://software.intel.com/en-us/articles/intel-mkl-link-line-advisor).
+ [CFITSIO](https://heasarc.gsfc.nasa.gov/fitsio/) for reading picca files.
+ [FFTW3] (http://fftw.org) for deconvolution of sinc in resolution matrix oversampling.

Compile and Install
=====
The gcc & MKL version can be installed by `./configure x64-linux-gnu-mklxe18 && make && make install`. However, this does not enable MPI. 

MPI can be enabled by passing `--enable-mpi`. 

Run `make test` to make sure everything works ok. Note this does not work with Fisher optimization.

I added some built-in system types. For example, MacBook build is `./configure x64-macos-clang-openblas --enable-mpi`, which will enable OpenMPI and use OpenBLAS for matrix operations. Another important one is Intel compiler with MKL. If you have Parallel Studio XE 2018 installed: `./configure --build=x64-linux-icpc-mklxe18 --enable-mpi`. To see all build types: `./configure --print-builds`.

The executables are installed in `bindir`. This is `/usr/local/bin` by default. You can change it by setting `--bindir=your-path`. Make sure it is in your `$PATH`. Alternatively, you can change `/usr/local` by setting `--prefix` and `--exec_prefix`. Typically for clusters, you want to install binaries to `$HOME/bin`; so simply pass `--prefix=$HOME`.

You can also change interpolation schemes and redshift binning shape. You can also compile in another directory by setting `--srcdir=[source-path]`. For more options run `./configure --help`.

Overview of Programs
=====
+ **LyaPowerEstimate** iterates over multiple qso spectra and estimates one-dimensional Lya power spectrum in the line-of-sight. It maximizes likelihood using Newton-Raphson method. When compiled with MPI compatibility, it distributes qso chunks to multiple CPUs, then reduces the results.
+ **CreateSQLookUpTable** creates look up tables for signal and derivative matrices used in LyaPowerEstimate. When compiled with MPI compatibility, it computes tables for different resolution on multiple CPUs.

Both programs take one common config file.

+ **smbivspline.py** is an intermediate smoothing script. An intermediate fitting script is also provided but deprecated.

Config File
=====
See [example file](tests/input/test.config).

Bin edges for k start with linear spacing: `K0 + LinearKBinWidth * n`, where `n=[0, NumberOfLinearBins]`. Then continues with log spacing: `K_Edges[NumberOfLinearBins] * 10^(Log10KBinWidth * n)`. Parameters for k binning are:

    K0 0.

    NumberOfLinearBins    5
    NumberOfLog10Bins     13

    LinearKBinWidth       2e-4
    Log10KBinWidth        0.1

Can add a last bin edge. This goes into effect when larger than the last bin as defined by parameters above.

    LastKEdge 10

Redshift bins are linearly spaced.

    FirstRedshiftBinCenter    1.8
    RedshiftBinWidth          0.2
    NumberOfRedshiftBins      6

Fiducial power can be a tabulated file

    FiducialPowerFile ./my_fiducial_estiamte.dat

Fiducial Palanque fit function parameters when used.
    
    FiducialAmplitude            0.06
    FiducialSlope               -2.6
    FiducialCurvature           -0.1
    FiducialRedshiftPower        0
    FiducialRedshiftCurvature    0
    FiducialLorentzianK1         1e100
    
Lookup tables are generated with the following parameters. The resulting velocity spacing will be VelocityLength/(NumberVPoints+1).

    NumberVPoints     200
    NumberZPoints     200
    VelocityLength    1000.

Turn off fiducial signal matrix by setting this to a positive integer integer.
    
    TurnOffBaseline   0

You can smooth lnk, lnP instead of k, P for better behaviour.

    SmoothLnkLnP      1

The maximum number of iterations are

    NumberOfIterations    5

Config file has one file list for qso spectra. This file should start with number of qsos, and then have their relative file paths (see [example file](tests/input/flist.txt)). The location of the file list, and the directory where those files live:

    FileNameList      ./data/qso_dir/qso_list.txt
    FileInputDir      ./data/qso_dir/

The directory for output files and file name base:

    OutputDir         ./data/qso_results/
    OutputFileBase    lya

List of spectograph resolutions and pixel spacings (R [int], dv [double]) is in `FileNameRList`. This file starts with number of lines. See [example file](tests/input/slist.txt).

    FileNameRList     ./data/qso_dir/specres_list.txt

You can save individual results for each process by setting this to 1.

    SaveEachProcessResult 0

These lookup tables are saved with the following file name bases (optional). Using a fixed path for `LookUpTableDir` is recommended:

    LookUpTableDir                 .
    SignalLookUpTableBase          signal_lookup
    DerivativeSLookUpTableBase     derivative_lookup

Specify allocated memory in MB to store additional derivative matrices and fiducial signal matrix if possible.

    AllocatedMemoryMB 5.

Specify the maximum order of `ln lambda` and `lambda` polynomial to marginalize out. E.g., 1 will marginalize out constant and slope. Default is 1. Pass <0 to turn off.

    ContinuumLogLambdaMargOrder  1
    ContinuumLambdaMargOrder     1
    
Specify temporary folder. Smooth power spectrum fitting creates temp files to communicate with [py/lorentzian_fit.py](py/lorentzian_fit.py) script. For clusters, you are typically assigned a scratch space such as `scratch` or `project`.

    TemporaryFolder /tmp
    
It is recommended that flux to fluctuations conversion done using an empirical or theoretical mean flux. Pass this binary filename (int size, double z[size], double flux[size])

    MeanFluxFile ./true_mean_flux.dat

However, if you want to convert using mean flux of each chunk, set the following to 1. This overrides the mean flux file.

    UseChunksMeanFlux  0

If your files have flux fluctuations, set the following to 1. This overrides all above, even nothing was passed.

    InputIsDeltaFlux 0

Other params
====
+ `InputIsPicca`: int
    If > 0, input file format is from picca. Off by default.
+ `UseResoMatrix`: int
    If > 0, reads and uses the resolution matrix picca files.
    Off by default.
+ `ResoMatDeconvolutionM`: double
    Deconvolve the resolution matrix by this factor in terms of pixel.
    For example, 1.0 deconvolves one top hat. Off by default and when
    <= 0.
+ `OversampleRmat`: int
    Oversample the resolution matrix by this factor per row. Off when <= 0
    and by default.
+ `UseFftMeanResolution`: int
    Use FFT of the weighted mean resolution in derivative matrix construction
    per chunk.
+ `DynamicChunkNumber`: int
    Dynamiccaly chunk spectra into this number when > 1. Off by default.
+ `TurnOffBaseline`: int
    Turns off the fiducial signal matrix if > 0. Fid is on by default.
+ `SmoothLnkLnP`: int
    Smooth the ln k and ln P values when iterating. On by default
    and when > 0.
+ `ChiSqConvergence`: int
    Criteria for chi square convergance. Valid when > 0. Default is 1e-2
+ `ContinuumLogLambdaMargOrder`: int
    Polynomial order for log lambda cont marginalization. Default 1.
+ `ContinuumLambdaMargOrder`: int
    Polynomial order for lambda cont marginalization. Default -1.
+ `PrecomputedFisher`: string
    File to precomputed Fisher matrix. If present, Fisher matrix is not
    calculated for spectra. Off by default.
+ `NumberOfBoots`: int
    Number of bootstrap realizations.

<<<<<<< HEAD

=======
>>>>>>> 2d1afe16
Quasar Spectrum File
====
## Binary format
It starts with a header (see [QSOFile](io/qso_file.hpp)), then has wavelength, fluctuations and noise in double arrays. A Python script is added to help conversion between different formats (see [BinaryQSO](py/binary_qso.py)). When using this format, end files with `.dat` or `.bin` extensions.

## Picca format
When using this format, construct the file list using HDU numbers of each chunk. E.g., for the third spectrum, use picca-delta-100.fits.gz[3]. This is what filename list should look like:

    3
    picca-delta-100.fits.gz[1]
    picca-delta-100.fits.gz[2]
    picca-delta-100.fits.gz[3]

**Following keys are read from the header:**

+ Number of pixels is `NAXIS2`.
+ ID is `TARGETID`.
+ Redshift of the quasar is `Z`.
+ `MEANRESO` is assumed to be the Gaussian R value in km/s. This is converted to integer FWHM resolving power by rounding up last two digits.

        fwhm_resolution = int(SPEED_OF_LIGHT / MEANRESO / ONE_SIGMA_2_FWHM / 100 + 0.5) * 100;

+ `MEANSNR` is read, but not used.
+ Pixel spacing is read from `DLL` (difference of log10 lambda), then converted to km/s units.

        dv_kms = DLL * SPEED_OF_LIGHT * ln(10);

**Following data are read from the data tables:**

+ `LOGLAM` is log10(lambda). This is converted back to lambda.
+ Flux fluctuations are read from `DELTA`.
+ Inverse variance is read from `IVAR`. This is converted back to sigma.
+ When the option is set, the resolution matrix is read from `RESOMAT`. This is reordered for C arrays.

Bootstrap file output
===
When `SaveEachProcessResult 1` is passed in the config file, individual results from each process will be saved into files `OutputDir`. All results will be saved to `bootresults.dat`. This file is in binary format. It starts with two integers for `Nk, Nz` and another integer for `ndiags`. Each result is then a double array of size `cf_size+N` in which `Pk` is the first `N=Nk*Nz` element, and `CompressedFisherMatrix` is in the remaining part. Only the upper diagonals (starting with the main) of the Fisher matrix is saved in order to save space. Note this `Pk` value is before multiplication by fisher inverse. Normally, `cf_size = TOTAL_KZ_BINS*ndiags - (ndiags*(ndiags-1))/2` and `ndiags=2*NUMBER_OF_K_BANDS`. When compiled with `FISHER_OPTIMIZATION` option, `ndiags=3` and `cf_size = 3*TOTAL_KZ_BINS-NUMBER_OF_K_BANDS-1`. This Fisher matrix is multiplied by 0.5.

When `SaveEachChunkResult 1` is passed in the config file, individual results from each **chunk** will be saved to FITS files. Each process will have its own file. Each chunk is written to image extensions. All dk, nk, tk and fisher matrix is saved for only valid bins for each chunk. This is given by 'ISTART' key in header. 'NQDIM' key gives the dimension. Fisher matrix is **not** multiplied by 0.5 and only the upper triangle is saved. Sample code to add chunk fisher to total fisher after converting to NQDIM x NQDIM:

```
for (int i_kz = 0; i_kz < N_Q_MATRICES; ++i_kz) {
    int idx_fji_0 =
        (TOTAL_KZ_BINS + 1) * (i_kz + ISTART);
    int ncopy = NQDIM - i_kz;
    mxhelp::vector_add(
        fisher_total + idx_fji_0,
        fisher_chunk.get() + i_kz * (NQDIM + 1),
        ncopy);
}
```

Poisson Bootstrapping
===
`lyspeq` performs a parallel Poisson bootstrapping in the end. Poisson bootstrapping generates random coefficients for each quasar (not chunk) using `Poisson(mu=1)` random distribution. This approximation is based on Binomial distribution for large n. The sum of these coefficients are not constrained to be the total number of quasars in the sample, which could be refined at future versions if necesary [1](https://www.unofficialgoogledatascience.com/2015/08/an-introduction-to-poisson-bootstrap26.html), [2](http://www.med.mcgill.ca/epidemiology/Hanley/Reprints/bootstrap-hanley-macgibbon2006.pdf), [3](https://mihagazvoda.com/posts/poisson-bootstrap/).








<|MERGE_RESOLUTION|>--- conflicted
+++ resolved
@@ -209,10 +209,6 @@
 + `NumberOfBoots`: int
     Number of bootstrap realizations.
 
-<<<<<<< HEAD
-
-=======
->>>>>>> 2d1afe16
 Quasar Spectrum File
 ====
 ## Binary format
