--- conflicted
+++ resolved
@@ -90,14 +90,8 @@
         long &thid, int &N, double &z, double &dec, double &ra,
         int &fwhm_resolution, double &sig2noi, double &dv_kms, double &dlambda);
 
-<<<<<<< HEAD
     void readData(double *lambda, double *delta, double *ivar);
-    std::unique_ptr<mxhelp::Resolution> readAllocResolutionMatrix(
-        int oversampling, double dlambda);
-=======
-    void readData(double *lambda, double *delta, double *noise);
     std::unique_ptr<mxhelp::Resolution> readAllocResolutionMatrix();
->>>>>>> 7477a780
 };
 
 class QSOFile
