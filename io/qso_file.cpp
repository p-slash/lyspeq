--- conflicted
+++ resolved
@@ -109,7 +109,7 @@
         pfile->readData(wave(), delta(), ivar());
         std::transform(ivar(), ivar() + arr_size, noise(),
             [](double ld) {
-                return 1. / (sqrt(ld) + std::numeric_limits<double>::epsilon());
+                return 1. / (sqrt(ld) + DOUBLE_EPSILON);
             }
         );
     }
@@ -117,7 +117,7 @@
         bqfile->readData(wave(), delta(), noise());
         std::transform(noise(), noise() + arr_size, ivar(),
             [](double ld) {
-                return 1. / (ld * ld + std::numeric_limits<double>::epsilon());
+                return 1. / (ld * ld + DOUBLE_EPSILON);
             }
         );
     }
@@ -589,13 +589,6 @@
         &status);
 
     _checkStatus();
-<<<<<<< HEAD
-=======
-
-    std::for_each(noise, noise+curr_N, [](double &ld)
-        { ld = 1. / (sqrt(ld) + DOUBLE_EPSILON); }
-    );
->>>>>>> 1279eb2f
 }
 
 std::unique_ptr<mxhelp::Resolution> PiccaFile::readAllocResolutionMatrix(int oversampling, double dlambda)
