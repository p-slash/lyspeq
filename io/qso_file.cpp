#include "io/qso_file.hpp"
#include "mathtools/stats.hpp"

#include <cassert>
#include <cmath>
#include <algorithm>
#include <numeric> // std::adjacent_difference
#include <limits>
#include <stdexcept>

namespace qio
{
<<<<<<< HEAD
const double SIGMA_CUT = 1e6;
=======
static std::vector<double> temp_arr;
>>>>>>> a7900bb2

double _getMediandv(const double *wave, int size) {
    std::vector<double> temp_arr(size - 1);
    for (int i = 0; i < size - 1; ++i)
        temp_arr[i] = log(wave[i + 1] / wave[i]) * SPEED_OF_LIGHT;

    return stats::medianOfUnsortedVector(temp_arr);
}

double _getMediandlambda(const double *wave, int size) {
    std::vector<double> temp_arr(size - 1);
    for (int i = 0; i < size - 1; ++i)
        temp_arr[i] = wave[i + 1] - wave[i];

    return stats::medianOfUnsortedVector(temp_arr);
}

// ============================================================================
// Umbrella QSO file
// ============================================================================

// double size, z_qso, snr, dv_kms, dlambda;
// int R_fwhm;
// double *wave, *delta, *ivar;
// mxhelp::Resolution *Rmat;
QSOFile::QSOFile(const std::string &fname_qso, ifileformat p_or_b)
        : PB(p_or_b), wave_head(nullptr), delta_head(nullptr), ivar_head(nullptr),
          arr_size(0), _fullsize(0), shift(0), num_masked_pixels(0), fname(fname_qso),
          expid(-1), night(-1), fiber(-1), petal(-1)
{
    if (PB == Picca)
        pfile = std::make_unique<PiccaFile>(fname);
    else
        bqfile = std::make_unique<BQFile>(fname);

    dlambda=-1;
    id = 0;
}

QSOFile::QSOFile(const PiccaFile* pf, int hdunum)
        : PB(Picca), wave_head(nullptr), delta_head(nullptr), noise_head(nullptr),
          arr_size(0), _fullsize(0), shift(0), num_masked_pixels(0), fname(""),
          expid(-1), night(-1), fiber(-1), petal(-1)
{
    pfile = std::make_unique<PiccaFile>(pf, hdunum);
    dlambda = -1;
    id = 0;
}

QSOFile::QSOFile(const qio::QSOFile &qmaster, int i1, int i2)
        : PB(qmaster.PB), shift(0), num_masked_pixels(0), fname(qmaster.fname), 
          z_qso(qmaster.z_qso), snr(qmaster.snr),
          ra(qmaster.ra), dec(qmaster.dec), id(qmaster.id),
          R_fwhm(qmaster.R_fwhm), expid(qmaster.expid), night(qmaster.night),
          fiber(qmaster.fiber), petal(qmaster.petal)
{
    arr_size = i2 - i1;
    _fullsize = arr_size;

    wave_head  = new double[arr_size];
    delta_head = new double[arr_size];
    ivar_head = new double[arr_size];
    process::updateMemory(-process::getMemoryMB(_fullsize * 3));

    std::copy(qmaster.wave()+i1, qmaster.wave()+i2, wave());
    std::copy(qmaster.delta()+i1, qmaster.delta()+i2, delta());
    std::copy(qmaster.ivar()+i1, qmaster.ivar()+i2, ivar());

    _cutMaskedBoundary();

    if (qmaster.Rmat) {
        Rmat = std::make_unique<mxhelp::Resolution>(
            qmaster.Rmat.get(), i1+shift, i1+shift+arr_size);
        process::updateMemory(-Rmat->getMinMemUsage());
    }
    recalcDvDLam();
}

void QSOFile::readParameters()
{
    if (pfile)
        pfile->readParameters(
            id, arr_size, z_qso, dec, ra, R_fwhm, snr, dv_kms, dlambda,
            expid, night, fiber, petal);
    else
        bqfile->readParameters(
            arr_size, z_qso, dec, ra, R_fwhm, snr, dv_kms);
    _fullsize = arr_size;
}

void QSOFile::readData()
{
    if (arr_size <= 0)
        throw std::runtime_error("File is non-positive!");

    wave_head  = new double[arr_size];
    delta_head = new double[arr_size];
    ivar_head = new double[arr_size];
    process::updateMemory(-process::getMemoryMB(_fullsize * 3));

    if (pfile)
        pfile->readData(wave(), delta(), ivar());
    else
        bqfile->readData(wave(), delta(), ivar());

    // _zeroMaskedFlux();

    // Update dv and dlambda
    if (dlambda < 0)
        dlambda = _getMediandlambda(wave(), size());
    if (dv_kms < 0)
        dv_kms  = _getMediandv(wave(), size());
}

void QSOFile::_countMaskedPixels()
{
    num_masked_pixels = 0;
    for (int i = 0; i < size(); ++i)
        if (ivar()[i] == 0)
            ++num_masked_pixels;
}

void QSOFile::_cutMaskedBoundary()
{
    int ni1 = 0, ni2 = size();

    while ((ni1 < size()) && (ivar()[ni1] == 0))
        ++ni1;
    while ((ni2 > 0) && (ivar()[ni2-1] == 0))
        --ni2;

    shift += ni1;
    arr_size = ni2 - ni1;

    if (arr_size <= 0)
        throw std::runtime_error(
            "Empty spectrum when masked pixels at boundary are removed!"
        );

    _countMaskedPixels();
}

void QSOFile::cutBoundary(double z_lower_edge, double z_upper_edge)
{
    double l1 = LYA_REST * (1+z_lower_edge), l2 = LYA_REST * (1+z_upper_edge);
    int wi1, wi2, org_arrsize = arr_size, org_shift = shift;

    assert (org_shift == 0);

    wi1 = std::lower_bound(wave(), wave() + size(), l1) - wave();
    wi2 = std::upper_bound(wave(), wave() + size(), l2) - wave();
    bool isempty = (wi1 == arr_size) || (wi2 == 0);

    arr_size = wi2 - wi1;

    if (isempty)
        throw std::runtime_error(
            "Empty spectrum when redshift boundary is applied!"
        );

    shift += wi1;

    _cutMaskedBoundary();

    bool nochange = (shift == org_shift) && (arr_size == org_arrsize);
    if (!nochange && Rmat) {
        process::updateMemory(Rmat->getMinMemUsage());
        Rmat->cutBoundary(shift, shift+arr_size);
        process::updateMemory(-Rmat->getMinMemUsage());
    }
}

void QSOFile::maskOutliers() {
    int j = 0, nall = size();
    std::vector<double> temp_arr(realSize());

    double *iv = ivar(), *f = delta();

    for (int i = 0; i < nall; ++i) {
        if (iv[i] == 0)
            continue;

        temp_arr[j] = f[i];
        ++j;
    }

    double median = stats::medianOfUnsortedVector(temp_arr);
    std::for_each(
        temp_arr.begin(), temp_arr.end(),
        [median](double &x) { x = fabs(x - median); });

    double mad = 3.5 * 1.4826 * (1. + 1. / sqrt(realSize()))
                 * stats::medianOfUnsortedVector(temp_arr);
    mad = std::max(3.5, mad);

    for (int i = 0; i < nall; ++i) {
        if (iv[i] == 0)
            continue;

        if (fabs(f[i] - median) > std::max(mad, 3.5 / sqrt(iv[i]))) {
            f[i] = 0;  iv[i] = 0;
        }
    }
}

void QSOFile::convertNoiseToIvar() {
    std::for_each(
        noise(), noise() + arr_size, [](double &n) {
            n *= n;
            n = 1 / n;
            if (n <= 5. * DOUBLE_EPSILON)
                n = 0;
        }
    );
}


void QSOFile::downsample(int m) {
    int nfirst = arr_size / m, nrem = arr_size % m,
        nnew = nfirst + int(nrem != 0);

    double *wn = new double[nnew], *dn = new double[nnew], *in = new double[nnew];

    for (int i = 0; i < nfirst; ++i) {
        wn[i] = 0;  dn[i] = 0;  in[i] = 0;
        for (int j = 0; j < m; ++j) {
            double tivar = noise()[j + m * i];
            wn[i] += wave()[j + m * i] * tivar;
            dn[i] += delta()[j + m * i] * tivar;
            in[i] += tivar;
        }

        if (in[i] == 0) {
            dn[i] = 0;
            for (int j = 0; j < m; ++j)
                wn[i] += wave()[j + m * i] / m;
        }
        else {
            wn[i] /= in[i];  dn[i] /= in[i];
        }
    }

    if (nrem != 0) {
        wn[nfirst] = 0;  dn[nfirst] = 0;  in[nfirst] = 0;
        for (int j = 0; j < nrem; ++j) {
            double tivar = noise()[j + m * nfirst];
            wn[nfirst] += wave()[j + m * nfirst] * tivar;
            dn[nfirst] += delta()[j + m * nfirst] * tivar;
            in[nfirst] += tivar;
        }

        if (in[nfirst] == 0) {
            dn[nfirst] = 0;
            for (int j = 0; j < nrem; ++j)
                wn[nfirst] += wave()[j + m * nfirst] / nrem;
        }
        else {
            wn[nfirst] /= in[nfirst];  dn[nfirst] /= in[nfirst];
        }
    }

    process::updateMemory(getMinMemUsage());
    arr_size = nnew;
    _fullsize = arr_size;
    shift = 0;
    num_masked_pixels = 0;

    process::updateMemory(-process::getMemoryMB(_fullsize * 3));
    delete [] wave_head;
    delete [] delta_head;
    delete [] noise_head;

    wave_head = wn;  delta_head = dn;  noise_head = in;
    recalcDvDLam();
}


void QSOFile::readMinMaxMedRedshift(double &zmin, double &zmax, double &zmed)
{
    if (wave_head == nullptr)
    {
        wave_head  = new double[size()];
        delta_head = new double[size()];
        ivar_head = new double[size()];
        process::updateMemory(-process::getMemoryMB(size() * 3));

        if (pfile)
            pfile->readData(wave(), delta(), ivar());
        else
            bqfile->readData(wave(), delta(), ivar());

        _cutMaskedBoundary();
    }

    zmin = wave()[0] / LYA_REST - 1;
    zmax = wave()[size() - 1] / LYA_REST - 1;
    zmed = stats::medianOfSortedArray(wave(), size()) / LYA_REST - 1;
}

void QSOFile::readAllocResolutionMatrix()
{
    if (pfile) {
        Rmat = pfile->readAllocResolutionMatrix();
        process::updateMemory(-Rmat->getMinMemUsage());
    }
    else
        throw std::runtime_error("Cannot read resolution matrix from Binary file!");
}

void QSOFile::recalcDvDLam()
{
    dlambda = _getMediandlambda(wave(), size());
    dv_kms  = _getMediandv(wave(), size());
}

// ============================================================================
// Binary QSO file
// ============================================================================
void BQFile::readParameters(
        int &data_number, double &z, double &dec, double &ra,
        int &fwhm_resolution, double &sig2noi, double &dv_kms
) {
    rewind(qso_file);

    if (fread(&header, sizeof(qso_io_header), 1, qso_file) != 1)
        throw std::runtime_error("fread error in header BQFile!");

    data_number = header.data_size;
    z = header.redshift;
    dec = header.declination;
    ra = header.right_ascension;
    fwhm_resolution = header.spectrograph_resolution_fwhm;
    sig2noi = header.signal_to_noise;
    dv_kms = header.pixel_width;
}

void BQFile::readData(double *lambda, double *fluxfluctuations, double *ivar)
{
    int rl, rf, rn;
    fseek(qso_file, sizeof(qso_io_header), SEEK_SET);

    rl = fread(lambda,             sizeof(double), header.data_size, qso_file);
    rf = fread(fluxfluctuations,   sizeof(double), header.data_size, qso_file);
    rn = fread(ivar,               sizeof(double), header.data_size, qso_file);

    if (rl != header.data_size || rf != header.data_size || rn != header.data_size)
        throw std::runtime_error("fread error in data BQFile!");

    std::for_each(ivar, ivar + header.data_size, [](double &iv) {
        iv = 1.0 / (iv * iv);
        if (iv < DOUBLE_EPSILON)
            iv = 0;
    });
}

// ============================================================================
// Picca File
// ============================================================================

std::string decomposeFname(const std::string &fname, int &hdunum)
{
    std::size_t i1 = fname.rfind('['), i2 = fname.rfind(']');

    if (i1 == std::string::npos) {
        hdunum = 2;
        return fname;
    }

    std::string basefname = fname.substr(0, i1);
    hdunum = std::stoi(fname.substr(i1 + 1, i2 - i1 - 1)) + 1;

    return basefname;
}

// Statics
std::map<std::string, fitsfile*> PiccaFile::cache;
void PiccaFile::clearCache()
{
    int status=0;
    for (auto &it : cache)
        fits_close_file(it.second, &status);

    cache.clear();
}

bool PiccaFile::compareFnames(const std::string &s1, const std::string &s2)
{
    int hdu1, hdu2;
    std::string b1 = decomposeFname(s1, hdu1), b2 = decomposeFname(s2, hdu2);
    int comp = b1.compare(b2);

    if (comp != 0)
        return comp > 0;
    return hdu1 < hdu2;
}

const int MAX_NO_FILES = 1;
bool PiccaFile::use_cache = true;

// Normals
// Assume fname to be ..fits.gz[1]
PiccaFile::PiccaFile(const std::string &fname_qso) : status(0)
{
    int hdunum, hdutype;
    std::string basefname = decomposeFname(fname_qso, hdunum);

    if (PiccaFile::use_cache) {
        auto it = cache.find(basefname);
        if (it != cache.end()) {
            fits_file = it->second;
        }
        else {
            if (cache.size() == MAX_NO_FILES) {
                fits_close_file(cache.begin()->second, &status);
                cache.erase(cache.begin());
            }

            fits_open_file(&fits_file, fname_qso.c_str(), READONLY, &status);
            cache[basefname] = fits_file;
            fits_get_num_hdus(fits_file, &no_spectra, &status);
            no_spectra--;
        }
    }
    else {
        fits_open_file(&fits_file, fname_qso.c_str(), READONLY, &status);
        fits_get_num_hdus(fits_file, &no_spectra, &status);
        no_spectra--;
    }

    fits_movabs_hdu(fits_file, hdunum, &hdutype, &status);

    if (hdutype != BINARY_TBL)
        throw std::runtime_error("HDU type is not BINARY!");

    _setHeaderKeys();
    _setColumnNames();

    if (status != 0)
        _handleStatus();

    // fits_get_hdu_num(fits_file, &curr_spec_index);
    // _move(fname_qso[fname_qso.size-2] - '0');
}


PiccaFile::PiccaFile(const PiccaFile *pf, int hdunum)
        : fits_file(pf->fits_file), status(0) 
{
    int hdutype;
    fits_movabs_hdu(fits_file, hdunum + 1, &hdutype, &status);

    if (hdutype != BINARY_TBL)
        throw std::runtime_error("HDU type is not BINARY!");

    _setHeaderKeys();
    _setColumnNames();

    if (status != 0)
        _handleStatus();
}


void PiccaFile::_handleStatus()
{
    char fits_msg[50];
    fits_get_errstatus(status, fits_msg);
    std::string error_msg = std::string("FITS ERROR ") + std::string(fits_msg);

    throw std::runtime_error(error_msg);
}

void PiccaFile::_setHeaderKeys()
{
    int nkeys;
    char keyname[FLEN_KEYWORD], value[FLEN_VALUE];

    fits_get_hdrspace(fits_file, &nkeys, NULL, &status);
    header_keys.reserve(nkeys);

    for (int i = 1; i <= nkeys; ++i)
    {
        fits_read_keyn(fits_file, i, keyname, value, NULL, &status);
        header_keys.push_back(std::string(keyname));
    }
}

void PiccaFile::_setColumnNames()
{
    int ncols;
    char keyname[FLEN_KEYWORD], colname[FLEN_VALUE];

    fits_get_num_cols(fits_file, &ncols, &status);
    colnames.reserve(ncols);

    for (int i = 1; i <= ncols; i++)
    {
        fits_make_keyn("TTYPE", i, keyname, &status); /* make keyword */
        fits_read_key(fits_file, TSTRING, keyname, colname, NULL, &status);

        colnames.push_back(std::string(colname));
    }
}

bool PiccaFile::_isHeaderKey(const std::string &key)
{
    return std::any_of(header_keys.begin(), header_keys.end(), 
        [key](const std::string &elem) { return elem == key; });
}

bool PiccaFile::_isColumnName(const std::string &key)
{
    return std::any_of(colnames.begin(), colnames.end(), 
        [key](const std::string &elem) { return elem == key; });
}

void PiccaFile::_readOptionalInt(const std::string &key, int &output) {
    if (_isHeaderKey(key))
        fits_read_key(fits_file, TINT, key.c_str(), &output, NULL, &status);
    else
        output = -1;
}

void PiccaFile::readParameters(
        long &thid, int &N, double &z, double &dec, double &ra,
        int &fwhm_resolution, double &sig2noi, double &dv_kms, double &dlambda,
        int &expid, int &night, int &fiber, int &petal
) {
    status = 0;
    curr_elem_per_row = -1;

    // This is not ndiags in integer, but length in bytes that includes other columns
    // fits_read_key(fits_file, TINT, "NAXIS1", &curr_ndiags, NULL, &status);
    // fits_get_num_rows(fits_file, &curr_N, &status);
    fits_read_key(fits_file, TINT, "NAXIS2", &curr_N, NULL, &status);
    N = curr_N;

    if (_isHeaderKey("TARGETID"))
        fits_read_key(fits_file, TLONG, "TARGETID", &thid, NULL, &status);
    else if (_isHeaderKey("THING_ID"))
        fits_read_key(fits_file, TLONG, "THING_ID", &thid, NULL, &status);
    else
        throw std::runtime_error("Header must have TARGETID  or THING_ID!");


    fits_read_key(fits_file, TDOUBLE, "Z", &z, NULL, &status);
    fits_read_key(fits_file, TDOUBLE, "RA", &ra, NULL, &status);
    fits_read_key(fits_file, TDOUBLE, "DEC", &dec, NULL, &status);

    double r_kms;
    fits_read_key(fits_file, TDOUBLE, "MEANRESO", &r_kms, NULL, &status);
    fwhm_resolution = int(SPEED_OF_LIGHT/r_kms/ONE_SIGMA_2_FWHM/100 + 0.5)*100;

    fits_read_key(fits_file, TDOUBLE, "MEANSNR", &sig2noi, NULL, &status);

    const double LN10 = 2.30258509299;
    // Soft read DLL, if not present set to -1 to be fixed later while reading data
    if (_isHeaderKey("DLL"))
    {
        fits_read_key(fits_file, TDOUBLE, "DLL", &dv_kms, NULL, &status);
        dv_kms = dv_kms*SPEED_OF_LIGHT*LN10;
    }
    else
        dv_kms = -1;

    // Soft read DLAMBDA, if not present set to -1 to be fixed later while reading data
    if (_isHeaderKey("DLAMBDA"))
        fits_read_key(fits_file, TDOUBLE, "DLAMBDA", &dlambda, NULL, &status);
    else
        dlambda = -1;

    _readOptionalInt("EXPID", expid);
    _readOptionalInt("NIGHT", night);
    _readOptionalInt("FIBER", fiber);
    _readOptionalInt("PETAL_LOC", petal);

    if (status != 0)
        _handleStatus();
}

int PiccaFile::_getColNo(char *tmplt)
{
    int colnum;
    status = 0;
    fits_get_colnum(fits_file, CASEINSEN, tmplt, &colnum, &status);
    
    if (status != 0)
        _handleStatus();

    return colnum;
}

void PiccaFile::readData(double *lambda, double *delta, double *ivar)
{
    int nonull, colnum;
    status = 0;

    // Read wavelength
    char logtmp[]="LOGLAM", lambtmp[]="LAMBDA";
    // Soft call if LOGLAM column exists
    if (_isColumnName(logtmp))
    {
        colnum = _getColNo(logtmp);
        fits_read_col(fits_file, TDOUBLE, colnum, 1, 1, curr_N, 0, lambda, &nonull, 
            &status);
        std::for_each(lambda, lambda+curr_N, [](double &ld) { ld = pow(10, ld); });
    }
    // If not, look for LAMBDA column
    else if (_isColumnName(lambtmp))
    {
        colnum = _getColNo(lambtmp);
        fits_read_col(fits_file, TDOUBLE, colnum, 1, 1, curr_N, 0, lambda, &nonull, 
            &status);
    }
    else
        throw std::runtime_error("Wavelength must be in LOGLAM or LAMBDA!");

    // Read deltas
    char deltmp[]="DELTA", deltmpblind[]="DELTA_BLIND";
    if (_isColumnName(deltmp))
        colnum = _getColNo(deltmp);
    else if (_isColumnName(deltmpblind))
        colnum = _getColNo(deltmpblind);
    else
        throw std::runtime_error("Deltas must be in DELTA or DELTA_BLIND!");

    fits_read_col(fits_file, TDOUBLE, colnum, 1, 1, curr_N, 0, delta, &nonull, 
        &status);

    // Read inverse variance
    char ivartmp[]="IVAR";
    colnum = _getColNo(ivartmp);
    fits_read_col(fits_file, TDOUBLE, colnum, 1, 1, curr_N, 0, ivar, &nonull, 
        &status);

    if (status != 0)
        _handleStatus();
}

std::unique_ptr<mxhelp::Resolution> PiccaFile::readAllocResolutionMatrix() {
    std::unique_ptr<mxhelp::Resolution> Rmat;
    int nonull, naxis, colnum;
    long naxes[2];
    char resotmp[] = "RESOMAT";
    colnum = _getColNo(resotmp);

    status = 0;
    fits_read_tdim(fits_file, colnum, curr_N, &naxis, &naxes[0], &status);
    if (status != 0)
        _handleStatus();

    curr_elem_per_row = naxes[0];
    Rmat = std::make_unique<mxhelp::Resolution>(curr_N, curr_elem_per_row);

    fits_read_col(
        fits_file, TDOUBLE, colnum, 1, 1, curr_N * curr_elem_per_row, 0, 
        Rmat->matrix(), &nonull, &status);

    if (status != 0)
        _handleStatus();

    Rmat->orderTranspose();

    return Rmat;
}
}









<|MERGE_RESOLUTION|>--- conflicted
+++ resolved
@@ -10,12 +10,6 @@
 
 namespace qio
 {
-<<<<<<< HEAD
-const double SIGMA_CUT = 1e6;
-=======
-static std::vector<double> temp_arr;
->>>>>>> a7900bb2
-
 double _getMediandv(const double *wave, int size) {
     std::vector<double> temp_arr(size - 1);
     for (int i = 0; i < size - 1; ++i)
@@ -55,7 +49,7 @@
 }
 
 QSOFile::QSOFile(const PiccaFile* pf, int hdunum)
-        : PB(Picca), wave_head(nullptr), delta_head(nullptr), noise_head(nullptr),
+        : PB(Picca), wave_head(nullptr), delta_head(nullptr), ivar_head(nullptr),
           arr_size(0), _fullsize(0), shift(0), num_masked_pixels(0), fname(""),
           expid(-1), night(-1), fiber(-1), petal(-1)
 {
@@ -220,17 +214,6 @@
     }
 }
 
-void QSOFile::convertNoiseToIvar() {
-    std::for_each(
-        noise(), noise() + arr_size, [](double &n) {
-            n *= n;
-            n = 1 / n;
-            if (n <= 5. * DOUBLE_EPSILON)
-                n = 0;
-        }
-    );
-}
-
 
 void QSOFile::downsample(int m) {
     int nfirst = arr_size / m, nrem = arr_size % m,
@@ -241,7 +224,7 @@
     for (int i = 0; i < nfirst; ++i) {
         wn[i] = 0;  dn[i] = 0;  in[i] = 0;
         for (int j = 0; j < m; ++j) {
-            double tivar = noise()[j + m * i];
+            double tivar = ivar()[j + m * i];
             wn[i] += wave()[j + m * i] * tivar;
             dn[i] += delta()[j + m * i] * tivar;
             in[i] += tivar;
@@ -260,7 +243,7 @@
     if (nrem != 0) {
         wn[nfirst] = 0;  dn[nfirst] = 0;  in[nfirst] = 0;
         for (int j = 0; j < nrem; ++j) {
-            double tivar = noise()[j + m * nfirst];
+            double tivar = ivar()[j + m * nfirst];
             wn[nfirst] += wave()[j + m * nfirst] * tivar;
             dn[nfirst] += delta()[j + m * nfirst] * tivar;
             in[nfirst] += tivar;
@@ -285,9 +268,9 @@
     process::updateMemory(-process::getMemoryMB(_fullsize * 3));
     delete [] wave_head;
     delete [] delta_head;
-    delete [] noise_head;
-
-    wave_head = wn;  delta_head = dn;  noise_head = in;
+    delete [] ivar_head;
+
+    wave_head = wn;  delta_head = dn;  ivar_head = in;
     recalcDvDLam();
 }
 
