#ifndef MATRIX_HELPER_H
#define MATRIX_HELPER_H

#include <memory>
#include <vector>

#ifdef USE_MKL_CBLAS
#include "mkl_cblas.h"
#include "mkl_lapacke.h"
#else
#include "cblas.h"
<<<<<<< HEAD
=======
// These three lines somehow fix OpenBLAS compilation error on macos
// #include <complex.h>
// #define lapack_complex_float    float _Complex
// #define lapack_complex_double   double _Complex
>>>>>>> 93a8a09e
#include "lapacke.h"
#endif

#include "core/omp_manager.hpp"

namespace glmemory {
    extern double* getSandwichBuffer(int size);
}

namespace mxhelp
{
    // Copy upper triangle of matrix A to its lower triangle
    // A is NxN
    void copyUpperToLower(double *A, int N);

    void transpose_copy(const double *A, double *B, int M, int N);

    // v always starts at 0, ends at N-1-abs(d)
    // A is NxN
    void getDiagonal(const double *A, int N, int d, double *v);

    inline void vector_multiply(
            int N, const double *x, int incx, const double *y, int incy,
            double *out
    ) {
        for (int i = 0; i < N; ++i)
            out[i] = x[i * incx] * y[i * incy];
    }

    inline void vector_multiply(
            int N, const double *x, const double *y, double *out
    ) {
        for (int i = 0; i < N; ++i)
            out[i] = x[i] * y[i];
    }

    inline void normalize_vector(int N, double *x) {
        double norm = 1.0 / cblas_dnrm2(N, x, 1);
        cblas_dscal(N, norm, x, 1);
    }

    // Trace of A.B
    // Both are assumed to general and square NxN
    double trace_dgemm(const double *A, const double *B, int N);

    // Trace of A.B
    // Assumes A square matrix, B is diagonal. 
    // Only pass diagonal terms of B
    // If A is NxN, then B is N
    // Uses CBLAS dot product.
    inline
    double trace_ddiagmv(const double *A, const double *B, int N)
    {return cblas_ddot(N, A, N+1, B, 1);}

    // vT . A . v
    double my_cblas_dsymvdot(
        const double *v, const double *S,
        double *temp_vector, int N);
    double my_cblas_dgemvdot(
        const double *x, int Nx, const double* y, int Ny,
        const double *A, double *temp_vector);

    void printfMatrix(const double *A, int N1, int N2);
    void fprintfMatrix(const char *fname, const double *A, int N1, int N2);
    std::vector<double> fscanfMatrix(const char *fname, int &N1, int &N2);

    // LAPACKE functions
    // In-place invert by first LU factorization
    void LAPACKE_InvertMatrixLU(double *A, int N);
    void LAPACKE_InvertMatrixCholesky(double *U, int N);
    void LAPACKE_InvertSymMatrixLU_damped(double *S, int N, double damp);

    void LAPACKE_sym_eigens(double *A, int N, double *evals, double *evecs);

    // Return condition number
    // if sjump != nullptr, finds the adjacent ratio of s values larger than 8
    // fromthe right side
    double LAPACKE_RcondSvd(
            const double *A, int N, double *sjump=nullptr
    );

    // Replace zero diagonals with one, then invert
    // Return new number of degrees of freedom
    int LAPACKE_InvertMatrixLU_safe(double *A, int N);
    // S is symmetric
    // returns warning code (1 if damping used). DOF and damp as well
    // S is damped solution and Sinv is direct inverse on return
    int stableInvertSym(
        std::unique_ptr<double[]> &S, std::unique_ptr<double[]> &Sinv,
        int N, int &dof, double &damp);

    void LAPACKE_safeSolveCho(double *S, int N, double *b);
    // S is symmetric. Only upper addressed
    void LAPACKE_stableSymSolve(double *S, int N, double *b);

    // Return orthogonal vector in rows of A.
    // A is assumed to have n vectors in its rows.
    // vector size is m, which is npixels in spectrum
    void LAPACKE_svd(double *A, double *svals, int m, int n);

    class DiaMatrix
    {
        std::unique_ptr<int[]> offsets;
        double *values;
        int size;

        double* _getDiagonal(int d);
        // void _getRowIndices(int i, int *indices);
        void _getRowIndices(int i, std::vector<int> &indices);

    public:
        int ndim, ndiags;

        DiaMatrix(int nm, int ndia);
        ~DiaMatrix() { delete [] values; };
        DiaMatrix(DiaMatrix &&rhs) = delete;
        DiaMatrix(const DiaMatrix &rhs) = delete;

        double* matrix() const { return values; };
        int getSize() const { return size; };

        void getRow(int i, double *row);
        void getRow(int i, std::vector<double> &row);
        // Swap diagonals
        void transpose();
        void deconvolve(double m); // bool byCol

        void constructGaussian(double *v, double R_kms, double a_kms);
        void fprintfMatrix(const char *fname);
        void orderTranspose();

        // B initialized to zero
        // SIDE = CblasLeft,    B = op( R ) . A,
        // SIDE = CblasRight,   B = A . op( R ).
        // TRANSR = CblasNoTrans,  op( R ) = R.
        // TRANSR = CblasTrans,    op( R ) = R^T.
        void multiply(
            CBLAS_SIDE SIDER, CBLAS_TRANSPOSE TRANSR,
            const double* A, double *B);
        void multiplyLeft(const double* A, double *B, int M=0);
        void multiplyRightT(const double* A, double *B, int M=0);

        // R . inplace . R^T
        void sandwich(double *inplace);

        double getMinMemUsage();
        double getBufMemUsage() { return (double)sizeof(double) * ndim * ndim / 1048576.; };
    };

    class OversampledMatrix
    {
        double *values;
        int size;

        double* _getRow(int i) { return values + i * nelem_per_row; };
    public:
        int nrows, ncols;
        int nelem_per_row, oversampling;
        double fine_dlambda;

        // n1 : Number of rows.
        // nelem_prow : Number of elements per row. Should be odd.
        // osamp : Oversampling coefficient.
        // dlambda : Linear wavelength spacing of the original grid (i.e. rows)
        OversampledMatrix(int n1, int nelem_prow, int osamp, double dlambda);
        ~OversampledMatrix() { delete [] values; };
        OversampledMatrix(OversampledMatrix &&rhs) = delete;
        OversampledMatrix(const OversampledMatrix &rhs) = delete;

        double* matrix() const { return values; };
        int getNCols() const { return ncols; };
        int getSize() const { return size; };

        // R . A = B
        // A should be ncols x ncols symmetric matrix. 
        // B should be nrows x ncols, will be initialized to zero
        void multiplyLeft(const double* A, double *B);
        // A . R^T = B
        // A should be nrows x ncols matrix. 
        // B should be nrows x nrows, will be initialized to zero
        // Assumes B will be symmetric
        void multiplyRight(const double* A, double *B);

        // B = R . S . R^T, S is symmetric
        void sandwich(const double *S, double *B);

        double getMinMemUsage() { return (double)sizeof(double) * size / 1048576.; };
        double getBufMemUsage() {
            return (double)sizeof(double) * nrows * myomp::getMaxNumThreads() / 1048576.;
        };

        void fprintfMatrix(const char *fname);
    };

    // The resolution matrix is assumed to have consecutive row elements.
    // Do not skip pixels when using resolution matrix.
    // Assumes each row is properly normalized and scaled by the pixel size.
    class Resolution
    {
        bool is_dia_matrix;
        int ncols;
        std::unique_ptr<DiaMatrix> dia_matrix;
        std::unique_ptr<OversampledMatrix> osamp_matrix;
    public:
        Resolution(int nm, int ndia);
        // n1 : Number of rows.
        // nelem_prow : Number of elements per row. Should be odd.
        // osamp : Oversampling coefficient.
        // dlambda : Linear wavelength spacing of the original grid (i.e. rows)
        Resolution(int n1, int nelem_prow, int osamp, double dlambda);
        Resolution(const Resolution *rmaster, int i1, int i2);
        Resolution(Resolution &&rhs) = default;
        Resolution(const Resolution &rhs) = delete;

        DiaMatrix* getDiaMatrixPointer() const { return dia_matrix.get(); };

        int getNCols() const { return ncols; };
        bool isDiaMatrix() const { return is_dia_matrix; };
        double* matrix() const {
            if (is_dia_matrix) return dia_matrix->matrix();
            else               return osamp_matrix->matrix();
        }
        int getSize() const {
            if (is_dia_matrix) return dia_matrix->getSize();
            else               return osamp_matrix->getSize();
        }
        int getNElemPerRow() const {
            if (is_dia_matrix) return dia_matrix->ndiags;
            else               return osamp_matrix->nelem_per_row;
        }

        void cutBoundary(int i1, int i2);

        void transpose() { if (is_dia_matrix) dia_matrix->transpose(); };
        void orderTranspose() {  if (is_dia_matrix) dia_matrix->orderTranspose(); };
        void deconvolve(double m) { if (is_dia_matrix) dia_matrix->deconvolve(m); };
        void oversample(int osamp, double dlambda);

        // B = R . S . R^T, S is symmetric
        void sandwich(const double *S, double *B);

        double getMinMemUsage();
        double getBufMemUsage();

        void fprintfMatrix(const char *fname);
    };
}

#endif<|MERGE_RESOLUTION|>--- conflicted
+++ resolved
@@ -9,13 +9,10 @@
 #include "mkl_lapacke.h"
 #else
 #include "cblas.h"
-<<<<<<< HEAD
-=======
 // These three lines somehow fix OpenBLAS compilation error on macos
 // #include <complex.h>
 // #define lapack_complex_float    float _Complex
 // #define lapack_complex_double   double _Complex
->>>>>>> 93a8a09e
 #include "lapacke.h"
 #endif
 
