#include "mathtools/matrix_helper.hpp"
#include "mathtools/real_field.hpp"

#include <algorithm>
#include <limits>
#include <utility>
#include <cmath>

#include <gsl/gsl_interp.h>

#ifdef USE_MKL_CBLAS
#include "mkl_lapacke.h"
#else
// These three lines somehow fix OpenBLAS compilation error on macos
// #include <complex.h>
// #define lapack_complex_float    float _Complex
// #define lapack_complex_double   double _Complex
#include "lapacke.h"
#endif

#if defined(ENABLE_OMP)
#include "omp.h"
#endif

const double
MY_SQRT_2 = 1.41421356237,
MY_SQRT_PI = 1.77245385091,
MY_EPSILON_D = std::numeric_limits<double>::epsilon();

// cblas_dcopy(N, sour, isour, tar, itar); 
template<class InputIt>
constexpr double nonzero_min_element(InputIt first, InputIt last)
{
    if (first == last) return *first;
 
    double smallest = fabs(*first);
    while (++first != last)
    {
        double tmp = fabs(*first);

        if (smallest < MY_EPSILON_D)
            smallest = tmp;
        else if (tmp < smallest && tmp > MY_EPSILON_D) 
            smallest = tmp;
    }

    if (smallest < MY_EPSILON_D)
        smallest = MY_EPSILON_D;

    return smallest;
}

double _window_fn_v(double x, double R, double a)
{
    double gamma_p = (x + (a/2))/R/MY_SQRT_2,
           gamma_m = (x - (a/2))/R/MY_SQRT_2;

    return (erf(gamma_p)-erf(gamma_m))/2;
}

double _integral_erf(double x)
{
    return exp(-x*x)/MY_SQRT_PI + x * erf(x);   
}

double _integrated_window_fn_v(double x, double R, double a)
{
    double xr = x/R/MY_SQRT_2, ar = a/R/MY_SQRT_2;

    return (R/a/MY_SQRT_2) * (_integral_erf(xr+ar) + _integral_erf(xr-ar) - 2*_integral_erf(xr));
}

namespace mxhelp
{
    void copyUpperToLower(double *A, int N)
    {
        for (int i = 1; i < N; ++i)
            cblas_dcopy(i, A+i, N, A+N*i, 1);
    }

    // v always starts at 0, ends at N-1-abs(d)
    void getDiagonal(const double *A, int N, int d, double *v)
    {
        int rowi = (d>=0) ? 0 : -d, counter=0;
        double *vi=v;
        const double *Ai=A+(N+1)*rowi+d;

        while (counter<N-abs(d))
        {
            *vi=*Ai;
            ++vi;
            ++counter;
            Ai+=(N+1);
        }
    }

    double trace_dgemm(const double *A, const double *B, int N)
    {
        double result = 0.;

        for (int i = 0; i < N; ++i)
            result += cblas_ddot(N, A+N*i, 1, B+i, N);

        return result;
    }

    double my_cblas_dsymvdot(const double *v, const double *S,
        double *temp_vector, int N)
    {
        cblas_dsymv(CblasRowMajor, CblasUpper, N, 1., S, N, v, 1, 0,
            temp_vector, 1);

        return cblas_ddot(N, v, 1, temp_vector, 1);
    }

    void LAPACKErrorHandle(const char *base, int info)
    {
        if (info != 0)
        {
            std::string err_msg(base);
            if (info < 0)   err_msg += ": Illegal value.";
            else            err_msg += ": Singular.";

            fprintf(stderr, "%s\n", err_msg.c_str());
            throw std::runtime_error(err_msg);
        }
    }

    void LAPACKE_InvertMatrixLU(double *A, int N)
    {
        lapack_int *ipiv = new lapack_int[N];
        lapack_int LIN = N, info;

        // Factorize A
        // the LU factorization of a general m-by-n matrix.
        info = LAPACKE_dgetrf(LAPACK_ROW_MAJOR, LIN, LIN, A, LIN,
            ipiv);

        LAPACKErrorHandle("ERROR in LU decomposition.", info);

        info = LAPACKE_dgetri(LAPACK_ROW_MAJOR, LIN, A, LIN,
            ipiv);
        LAPACKErrorHandle("ERROR in LU invert.", info);

        delete [] ipiv;
        // dpotrf(CblasUpper, N, A, N); 
        // the Cholesky factorization of a symmetric positive-definite matrix
    }

    void LAPACKE_svd(double *A, double *svals, int m, int n)
    {
        auto superb = std::make_unique<double[]>(n-1);
        lapack_int M = m, N = n, info;
        info = LAPACKE_dgesvd(LAPACK_COL_MAJOR, 'O', 'N', M, N, A, M, svals, 
            NULL, M, NULL, N, superb.get());
        LAPACKErrorHandle("ERROR in SVD.", info);
    }

    void printfMatrix(const double *A, int nrows, int ncols)
    {
        for (int i = 0; i < nrows; ++i)
        {
            for (int j = 0; j < ncols; ++j)
                printf("%13.5e ", *(A+j+ncols*i));
            printf("\n");
        }
    }

    void fprintfMatrix(const char *fname, const double *A, int nrows, int ncols)
    {
        FILE *toWrite;
        
        toWrite = fopen(fname, "w");

        fprintf(toWrite, "%d %d\n", nrows, ncols);

        for (int i = 0; i < nrows; ++i)
        {
            for (int j = 0; j < ncols; ++j)
                fprintf(toWrite, "%14le ", *(A+j+ncols*i));
            fprintf(toWrite, "\n");
        }

        fclose(toWrite);
    }

    std::vector<double> fscanfMatrix(const char *fname,int &nrows, int &ncols)
    {
        FILE *toRead;

        toRead = fopen(fname, "r");

        fscanf(toRead, "%d %d\n", &nrows, &ncols);
        std::vector<double> A;
        double tmp;
        A.reserve(nrows*ncols);

        for (int i = 0; i < nrows; ++i)
        {
            for (int j = 0; j < ncols; ++j)
            {
                fscanf(toRead, "%le ", &tmp);
                A.push_back(tmp);
            }
            fscanf(toRead, "\n");
        }

        fclose(toRead);

        return A;
    }

    // class DiaMatrix
    DiaMatrix::DiaMatrix(int nm, int ndia)
        : sandwich_buffer(NULL), ndim(nm), ndiags(ndia)
    {
        // e.g. ndim=724, ndiags=11
        // offsets: [ 5  4  3  2  1  0 -1 -2 -3 -4 -5]
        // when offsets[i]>0, remove initial offsets[i] elements from resomat.T[i]
        // when offsets[i]<0, remove last |offsets[i]| elements from resomat.T[i]
        if (ndiags%2 == 0)
            throw std::runtime_error("DiaMatrix ndiagonal cannot be even!");

        size = ndim*ndiags;
        values = new double[size];

        offsets = std::make_unique<int[]>(ndiags);
        for (int i=ndiags/2, j=0; i > -(ndiags/2)-1; --i, ++j)
            offsets[j] = i;
    }

    DiaMatrix::~DiaMatrix()
    {
        delete [] values;
        freeBuffer();
    }

    void DiaMatrix::orderTranspose()
    {
        double *newmat = new double[size];

        for (int d = 0; d < ndiags; ++d)
            cblas_dcopy(ndim, matrix() + d, ndiags, newmat + d * ndim, 1);

        // values = std::move(newmat);
        delete [] values;
        values = newmat;
    }

    double* DiaMatrix::_getDiagonal(int d)
    {
        int off = offsets[d], od1 = 0;
        if (off > 0)  od1 = off;

        return matrix() + (d * ndim + od1);
    }

    // Normalizing this row by row is not yielding somewhat wrong signal matrix
    void DiaMatrix::constructGaussian(double *v, double R_kms, double a_kms)
    {
        for (int d = 0; d < ndiags; ++d)
        {
            int off = offsets[d], nelem = ndim - abs(off);
                // , row = (off < 0) ? -off : 0;
            double *dia_slice = _getDiagonal(d);

            for (int i = 0; i < nelem; ++i) //, ++row)
            {
                int j = i+abs(off);
                *(dia_slice+i) = _window_fn_v(v[j]-v[i], R_kms, a_kms);
            }
        }

        /*
        // Normalize row by row
        for (int d = 0; d < ndiags; ++d)
        {
            int off = offsets[d], nelem = ndim - abs(off),
                row = (off < 0) ? -off : 0;;
            double *dia_slice = _getDiagonal(d);

            for (int i = 0; i < nelem; ++i, ++row)
                *(dia_slice+i) /= rownorm[row];
        }
        */
    }

    void DiaMatrix::fprintfMatrix(const char *fname)
    {
        FILE *toWrite;
        
        toWrite = fopen(fname, "w");

        fprintf(toWrite, "%d %d\n", ndim, ndiags);
        
        for (int i = 0; i < ndim; ++i)
        {
            for (int j = 0; j < ndim; ++j)
            {
                int off = j-i, d=ndiags/2-off;

                if (abs(off)>ndiags/2)
                    fprintf(toWrite, "%10.3e ", 0.);
                else
                    fprintf(toWrite, "%10.3e ", *(_getDiagonal(d)+j));
            }
            fprintf(toWrite, "\n");
        }

        fclose(toWrite);
    }

    // void DiaMatrix::_getRowIndices(int i, int *indices)
    // {
    //     int noff = ndiags/2;
    //     for (int j = ndiags-1; j >= 0; --j)
    //         indices[ndiags-1-j] = j*ndim+offsets[j]+i;
    //     if (i < noff)
    //         for (int j = 0; j < noff-i; ++j)
    //             indices[j]=indices[ndiags-1-j];
    //     else if (i > ndim-noff-1)
    //         for (int j = 0; j < i-ndim+noff+1; ++j)
    //             indices[ndiags-1-j]=indices[j];
    // }

    void DiaMatrix::_getRowIndices(int i, std::vector<int> &indices)
    {
        indices.clear();
        int noff = ndiags/2;
        for (int j = ndiags-1; j >= 0; --j)
            indices.push_back(j*ndim+offsets[j]+i);
        if (i < noff)
            for (int j = 0; j < noff-i; ++j)
                indices[j]=indices[ndiags-1-j];
        else if (i > ndim-noff-1)
            for (int j = 0; j < i-ndim+noff+1; ++j)
                indices[ndiags-1-j]=indices[j];
    }

    void DiaMatrix::getRow(int i, double *row)
    {
        std::vector<int> indices(ndiags);
        _getRowIndices(i, indices);

        for (int j = 0; j < ndiags; ++j)
            row[j] = values[indices[j]];
    }

    void DiaMatrix::getRow(int i, std::vector<double> &row)
    {
        row.clear();
        std::vector<int> indices(ndiags);
        _getRowIndices(i, indices);

        for (int j = 0; j < ndiags; ++j)
            row.push_back(values[indices[j]]);
    }

    void DiaMatrix::transpose()
    {
        int noff = ndiags/2, nsize;
        for (int d = 0; d < noff; ++d)
        {
            double *v1 = _getDiagonal(d), *v2 = _getDiagonal(ndiags-1-d);
            nsize = ndim - abs(offsets[d]);

            std::swap_ranges(v1, v1+nsize, v2);
        }
    }

    void DiaMatrix::deconvolve(double m) //bool byCol
    {
        const int HALF_PAD_NO = 5;
        int input_size = ndiags+2*HALF_PAD_NO;
        std::unique_ptr<double[]> row = std::make_unique<double[]>(input_size);
        std::vector<int> indices(ndiags);

        // if (byCol)  transpose();

        RealField deconvolver(input_size, 1, row.get());

        for (int i = 0; i < ndim; ++i)
        {
            _getRowIndices(i, indices);
            for (int p = 0; p < ndiags; ++p)
                row[p+HALF_PAD_NO] = values[indices[p]];

            // Set padded regions to zero
            for (int p = 0; p < HALF_PAD_NO; ++p)
            { row[p] = 0;  row[p+ndiags+HALF_PAD_NO] = 0; }

            // deconvolve sinc^-2 factor using fftw
            deconvolver.deconvolveSinc(m);

            for (int p = 0; p < ndiags; ++p)
                values[indices[p]] = row[p+HALF_PAD_NO];
        }

        // if (byCol)  transpose();
    }

    void DiaMatrix::freeBuffer()
    {
        if (sandwich_buffer != NULL)
        {
            delete [] sandwich_buffer;
            sandwich_buffer = NULL;
        }
    }

    void DiaMatrix::multiply(
            CBLAS_SIDE SIDER, CBLAS_TRANSPOSE TRANSR,
            const double* A, double *B) {
        std::fill_n(B, ndim*ndim, 0);

        int transpose = 1;

        if (TRANSR == CblasNoTrans)
            transpose = 1;
        else if (TRANSR == CblasTrans)
            transpose = -1;
        else
            throw std::runtime_error(
                "DiaMatrix multiply transpose wrong character!");

        bool lside = (SIDER == CblasLeft), rside = (SIDER == CblasRight);
        
        if (!lside && !rside)
            throw std::runtime_error(
                "DiaMatrix multiply SIDER wrong character!");

        /* Left Side:
        if offset > 0 (upper off-diagonals), 
            remove initial offsets[i] elements from DiaMatrix matrix
                when transposed remove last |offsets[i]|
            start from offset row in A to add row by row, 
            add to 0th row of B, end by offset
        if offset < 0 (lower off-diagonals), 
            remove last |offsets[i]| elements from DiaMatrix matrix
                when transposed remove initial offsets[i]
            start from 0th row in A, but end by |offset|, 
            add to offset row in B
        =======================================================
         * Right Side:
        if offset > 0 (upper off-diagonals), 
            remove initial offsets[i] elements from DiaMatrix matrix
                when transposed remove last |offsets[i]|
            start from 0th col in A, but end by |offset|, to add col by col, 
            add to offset col of B
        if offset < 0 (lower off-diagonals), 
            remove last |offsets[i]| elements from DiaMatrix matrix
                when transposed remove initial offsets[i]
            start from offset col in A 
            add to 0th col in B, but end by |offset|
        */

        for (int d = 0; d < ndiags; ++d)
        {
            int off = transpose*offsets[d], 
                nmult = ndim - abs(off),
                A1 = abs(off), B1 = 0;

            if (off < 0) std::swap(A1, B1);
            // if (rside)   std::swap(A1, B1);
            
            // Here's a shorter code. See long version to unpack.

            const double *Aslice, *dia_slice = _getDiagonal(d);
            double       *Bslice;

            if (lside)
            {
                Aslice = A + A1*ndim;
                Bslice = B + B1*ndim;

                for (int i = 0; i < nmult; ++i)
                {
                    cblas_daxpy(ndim, *(dia_slice+i), Aslice, 1, Bslice, 1);
                    Bslice += ndim;
                    Aslice += ndim;
                }
            }
            else
            {
                std::swap(A1, B1);

                Aslice = A + A1;
                Bslice = B + B1;

                for (int i = 0; i < ndim; ++i)
                {
                    for (int j = 0; j < nmult; ++j, ++Aslice, ++Bslice)
                        *Bslice += *(dia_slice+j) * *Aslice;

                    Bslice += (ndim-nmult);
                    Aslice += (ndim-nmult);
                }
            }
        }
    }

<<<<<<< HEAD
    // void DiaMatrix::sandwichOld(double *inplace)
    // {
    //     if (sandwich_buffer == NULL)
    //         sandwich_buffer = new double[ndim*ndim];

    //     multiply('L', 'N', inplace, sandwich_buffer);
    //     multiply('R', 'T', sandwich_buffer, inplace);
    // }

    void DiaMatrix::multiplyLeft(
            CBLAS_TRANSPOSE TRANS_A, const double* A, double *B
    ) {
        std::fill_n(B, ndim*ndim, 0);

        int inc_a = 1, row_step_a = ndim;

        if (TRANS_A == CblasNoTrans) {
            inc_a = 1;
            row_step_a = ndim;
        }
        // Switch to column ordering
        else if (TRANS_A == CblasTrans) {
            inc_a = ndim;
            row_step_a = 1;
        }
        else
            throw std::runtime_error(
                "DiaMatrix multiply transpose wrong character!");
=======
    void DiaMatrix::multiplyLeft(const double* A, double *B) {
        std::fill_n(B, ndim * ndim, 0);
>>>>>>> 3bac6012

        for (int d = 0; d < ndiags; ++d)
        {
            int off = offsets[d], 
                nmult = ndim - abs(off),
                A1 = std::max(0, off),
                B1 = std::max(0, -off);

<<<<<<< HEAD
            const double *Aslice, *dia_slice = _getDiagonal(d);
            double       *Bslice;

            Aslice = A + A1*row_step_a;
            Bslice = B + B1*ndim;

            for (int i = 0; i < nmult; ++i)
            {
                cblas_daxpy(ndim, *(dia_slice+i), Aslice, inc_a, Bslice, 1);
                Bslice += ndim;
                Aslice += row_step_a;
=======
            const double
                *Aslice = A + A1 * ndim,
                *dia_slice = _getDiagonal(d);
            double *Bslice = B + B1 * ndim;

            for (int i = 0; i < nmult; ++i)
            {
                cblas_daxpy(ndim, dia_slice[i], Aslice, 1, Bslice, 1);
                Bslice += ndim;
                Aslice += ndim;
            }
        }
    }

    void DiaMatrix::multiplyRightT(const double* A, double *B) {
        std::fill_n(B, ndim * ndim, 0);

        for (int d = 0; d < ndiags; ++d)
        {
            int off = -offsets[d], 
                nmult = ndim - abs(off),
                A1 = std::max(0, -off),
                B1 = std::max(0, off);

            const double *Aslice = A + A1, *dia_slice = _getDiagonal(d);
            double *Bslice = B + B1;

            for (int i = 0; i < ndim; ++i)
            {
                for (int j = 0; j < nmult; ++j)
                    Bslice[j] += dia_slice[j] * Aslice[j];

                Bslice += ndim;
                Aslice += ndim;
>>>>>>> 3bac6012
            }
        }
    }

    void DiaMatrix::sandwich(double *inplace)
    {
        if (sandwich_buffer == NULL)
            sandwich_buffer = new double[ndim*ndim];

<<<<<<< HEAD
        multiplyLeft(CblasNoTrans, inplace, sandwich_buffer);
        multiplyLeft(CblasTrans, sandwich_buffer, inplace);
=======
        multiplyLeft(inplace, sandwich_buffer);
        multiplyRightT(sandwich_buffer, inplace);
>>>>>>> 3bac6012
    }

    double DiaMatrix::getMinMemUsage()
    {
        // Convert to MB by division of 1048576
        double diasize = (double)sizeof(double) * ndim * ndiags / 1048576.;
        double offsize = (double)sizeof(int) * (ndiags+3) / 1048576.;

        return diasize + offsize;
    }

    double DiaMatrix::getBufMemUsage()
    {
        // Convert to MB by division of 1048576
        double bufsize = (double)sizeof(double) * ndim * ndim / 1048576.;

        return bufsize;
    }

    // class OversampledMatrix
    OversampledMatrix::OversampledMatrix(
<<<<<<< HEAD
            int n1, int nelem_prow, int osamp, double dlambda) : 
        sandwich_buffer(NULL), nrows(n1), nelem_per_row(nelem_prow),
=======
            int n1, int nelem_prow, int osamp, double dlambda
    ) : sandwich_buffer(NULL), nrows(n1), nelem_per_row(nelem_prow),
>>>>>>> 3bac6012
        oversampling(osamp)
    {
        ncols = nrows*oversampling + nelem_per_row-1;
        nvals = nrows*nelem_per_row;
        fine_dlambda = dlambda/oversampling;
        values  = new double[nvals];
    }

    OversampledMatrix::~OversampledMatrix()
    {
        delete [] values;
        freeBuffer();
    }

    double* OversampledMatrix::_getRow(int i)
    {
        return matrix()+i*nelem_per_row;
    }

    // R . A = B
    // A should be ncols x ncols symmetric matrix. 
    // B should be nrows x ncols, will be initialized to zero
    void OversampledMatrix::multiplyLeft(const double* A, double *B)
    {
        for (int i = 0; i < nrows; ++i)
        {
            double *bsub = B + i * ncols;
            const double
                *Asub = A + i * ncols*oversampling,
                *rrow = matrix() + i * nelem_per_row;

            cblas_dgemv(
                CblasRowMajor, CblasTrans,
                nelem_per_row, ncols, 1., Asub, ncols, 
                rrow, 1, 0, bsub, 1);
        }
    }

    // A . R^T = B
    // A should be nrows x ncols matrix. 
    // B should be nrows x nrows, will be initialized to zero
    void OversampledMatrix::multiplyRight(const double* A, double *B)
    {
        for (int i = 0; i < nrows; ++i)
        {
            double *bsub = B + i;
            const double
                *Asub = A + i * oversampling,
                *rrow = matrix() + i * nelem_per_row;
<<<<<<< HEAD
            // double *rrow = _getRow(i), *bsub = B + i;
            // const double *Asub = A + i*oversampling;
=======
>>>>>>> 3bac6012

            cblas_dgemv(CblasRowMajor, CblasNoTrans,
                nrows, nelem_per_row, 1., Asub, ncols, 
                rrow, 1, 0, bsub, nrows);
        }
    }

    void OversampledMatrix::sandwichHighRes(double *B, const double *temp_highres_mat)
    {
        if (sandwich_buffer == NULL)
            sandwich_buffer = new double[nrows*ncols];

        multiplyLeft(temp_highres_mat, sandwich_buffer);
        multiplyRight(sandwich_buffer, B);
    }

    double OversampledMatrix::getMinMemUsage()
    {
        // Convert to MB by division of 1048576
        return (double)sizeof(double) * nvals / 1048576.;
    }

    double OversampledMatrix::getBufMemUsage()
    {
        // Convert to MB by division of 1048576
        return (double)sizeof(double) * nrows * ncols / 1048576.;
    }

    void OversampledMatrix::fprintfMatrix(const char *fname)
    {
        FILE *toWrite;
    
        toWrite = fopen(fname, "w");

        fprintf(toWrite, "%d %d\n", nrows, nelem_per_row);
        
        for (int i = 0; i < nrows; ++i)
        {
            for (int j = 0; j < nelem_per_row; ++j)
                fprintf(toWrite, "%3e ", *(_getRow(i)+j));
            fprintf(toWrite, "\n");
        }

        fclose(toWrite);
    }

    void OversampledMatrix::freeBuffer()
    {
        if (sandwich_buffer != NULL)
        {
            delete [] sandwich_buffer;
            sandwich_buffer = NULL;
        }
    }

    // Main resolution object
    Resolution::Resolution(int nm, int ndia) : is_dia_matrix(true), ncols(nm)
    {
        dia_matrix = std::make_unique<DiaMatrix>(nm, ndia);
    }

    Resolution::Resolution(int n1, int nelem_prow, int osamp, double dlambda) :
        is_dia_matrix(false)
    {
        osamp_matrix = std::make_unique<OversampledMatrix>(n1, nelem_prow, osamp, dlambda);
        ncols  = osamp_matrix->getNCols();
    }

    Resolution::Resolution(const Resolution *rmaster, int i1, int i2) :
        is_dia_matrix(rmaster->is_dia_matrix)
    {
        int newsize = i2-i1;

        if (is_dia_matrix)
        {
            int ndiags = rmaster->dia_matrix->ndiags;
            dia_matrix = std::make_unique<DiaMatrix>(newsize, ndiags);

            for (int d = 0; d < ndiags; ++d)
                std::copy_n(rmaster->matrix()+(rmaster->ncols*d)+i1, 
                    newsize, matrix()+newsize*d);

            ncols = newsize;
        }
        else
        {
            int nelemprow = rmaster->osamp_matrix->nelem_per_row, 
                osamp     = rmaster->osamp_matrix->oversampling;

            osamp_matrix = std::make_unique<OversampledMatrix>(newsize, nelemprow, osamp, 1.);
            osamp_matrix->fine_dlambda = rmaster->osamp_matrix->fine_dlambda;

            std::copy_n(rmaster->matrix()+(i1*nelemprow), newsize*nelemprow, matrix());

            ncols = osamp_matrix->getNCols();
        }
    }

    void Resolution::cutBoundary(int i1, int i2)
    {
        int newsize = i2-i1;

        if (is_dia_matrix)
        {
            auto new_dia_matrix = std::make_unique<DiaMatrix>(newsize, dia_matrix->ndiags);

            for (int d = 0; d < dia_matrix->ndiags; ++d)
                std::copy_n(dia_matrix->matrix()+(ncols*d)+i1, newsize, 
                    new_dia_matrix->matrix()+newsize*d);

            dia_matrix = std::move(new_dia_matrix);
            ncols  = newsize;
        }
        else
        {
            auto new_osamp_matrix = std::make_unique<OversampledMatrix>(newsize, 
                osamp_matrix->nelem_per_row, osamp_matrix->oversampling, 1.);
            new_osamp_matrix->fine_dlambda = osamp_matrix->fine_dlambda;

            std::copy_n(osamp_matrix->matrix()+(i1*osamp_matrix->nelem_per_row),
                newsize*osamp_matrix->nelem_per_row, new_osamp_matrix->matrix());

            osamp_matrix = std::move(new_osamp_matrix);
            ncols  = osamp_matrix->getNCols();
        }
    }

    void Resolution::transpose()
    {
        if (is_dia_matrix) dia_matrix->transpose();
    }

    void Resolution::orderTranspose()
    {
        if (is_dia_matrix)
            dia_matrix->orderTranspose();
    }

    double* Resolution::matrix() const
    {
        if (is_dia_matrix)
            return dia_matrix->matrix();
        else
            return osamp_matrix->matrix();
    }

    int Resolution::getNElemPerRow() const
    {
        if (is_dia_matrix)
            return dia_matrix->ndiags;
        else
            return osamp_matrix->nelem_per_row;
    }

    void Resolution::oversample(int osamp, double dlambda)
    {
        if (!is_dia_matrix) return;

        int noff = dia_matrix->ndiags/2, nelem_per_row = 2*noff*osamp + 1;
        // Using the following simple scaling yields biased results
        // double rescalor = (double) dia_matrix->ndiags / (double) nelem_per_row;
        osamp_matrix = std::make_unique<OversampledMatrix>(ncols, nelem_per_row, osamp, dlambda);

        double *newrow;
        std::vector<double> row, win, wout;
        row.reserve(dia_matrix->ndiags);
        win.reserve(dia_matrix->ndiags);
        wout.reserve(nelem_per_row);

        for (int i = 0; i < dia_matrix->ndiags; ++i)
            win.push_back(i-noff);
        for (int i = 0; i < nelem_per_row; ++i)
            wout.push_back(i*1./osamp-noff);

        gsl_interp *interp_cubic = gsl_interp_alloc(gsl_interp_cspline, dia_matrix->ndiags);
        gsl_interp_accel *acc = gsl_interp_accel_alloc();

        // ncols == nrows for dia matrix
        for (int i = 0; i < ncols; ++i)
        {
            dia_matrix->getRow(i, row);

            newrow = osamp_matrix->matrix()+i*nelem_per_row;

            // interpolate log, shift before log
            double _shift = *std::min_element(row.begin(), row.end())
                - nonzero_min_element(row.begin(), row.end());

            std::for_each(row.begin(), row.end(),
                [_shift](double &f) { f = log(f-_shift); }
            );

            gsl_interp_init(interp_cubic, win.data(), row.data(), dia_matrix->ndiags);

            // Paranoid that std::transform lambda is problematic
            double sum=0;
            for (int jj = 0; jj < nelem_per_row; ++jj)
            {
                newrow[jj] = _shift + exp(gsl_interp_eval(
                    interp_cubic, win.data(), row.data(), wout[jj], acc));
                sum += newrow[jj];
            }

            std::for_each(newrow, newrow+nelem_per_row,
                [sum](double &X) { X/=sum; }
            );

            gsl_interp_accel_reset(acc);
        }

        is_dia_matrix = false;
        ncols = osamp_matrix->getNCols();

        // Clean up
        gsl_interp_free(interp_cubic);
        gsl_interp_accel_free(acc);
        dia_matrix.reset();
    }

    void Resolution::deconvolve(double m)
    {
        if (is_dia_matrix) dia_matrix->deconvolve(m);
    }

    void Resolution::sandwich(double *B, const double *temp_highres_mat)
    {
        if (is_dia_matrix)
        {
            const double *tmat __attribute__((unused)) = temp_highres_mat;
            dia_matrix->sandwich(B);
        }
        else
            osamp_matrix->sandwichHighRes(B, temp_highres_mat);
    }

    void Resolution::freeBuffer()
    {
        if (dia_matrix)   dia_matrix->freeBuffer();
        if (osamp_matrix) osamp_matrix->freeBuffer();
    }

    double Resolution::getMinMemUsage()
    {
        if (is_dia_matrix)  return dia_matrix->getMinMemUsage();
        else                return osamp_matrix->getMinMemUsage();
    }

    double Resolution::getBufMemUsage()
    {
        if (is_dia_matrix)  return dia_matrix->getBufMemUsage();
        else                return osamp_matrix->getBufMemUsage();
    }

    void Resolution::fprintfMatrix(const char *fname)
    {
        if (is_dia_matrix)  return dia_matrix->fprintfMatrix(fname);
        else                return osamp_matrix->fprintfMatrix(fname);
    }
}














<|MERGE_RESOLUTION|>--- conflicted
+++ resolved
@@ -499,39 +499,8 @@
         }
     }
 
-<<<<<<< HEAD
-    // void DiaMatrix::sandwichOld(double *inplace)
-    // {
-    //     if (sandwich_buffer == NULL)
-    //         sandwich_buffer = new double[ndim*ndim];
-
-    //     multiply('L', 'N', inplace, sandwich_buffer);
-    //     multiply('R', 'T', sandwich_buffer, inplace);
-    // }
-
-    void DiaMatrix::multiplyLeft(
-            CBLAS_TRANSPOSE TRANS_A, const double* A, double *B
-    ) {
-        std::fill_n(B, ndim*ndim, 0);
-
-        int inc_a = 1, row_step_a = ndim;
-
-        if (TRANS_A == CblasNoTrans) {
-            inc_a = 1;
-            row_step_a = ndim;
-        }
-        // Switch to column ordering
-        else if (TRANS_A == CblasTrans) {
-            inc_a = ndim;
-            row_step_a = 1;
-        }
-        else
-            throw std::runtime_error(
-                "DiaMatrix multiply transpose wrong character!");
-=======
     void DiaMatrix::multiplyLeft(const double* A, double *B) {
         std::fill_n(B, ndim * ndim, 0);
->>>>>>> 3bac6012
 
         for (int d = 0; d < ndiags; ++d)
         {
@@ -540,19 +509,6 @@
                 A1 = std::max(0, off),
                 B1 = std::max(0, -off);
 
-<<<<<<< HEAD
-            const double *Aslice, *dia_slice = _getDiagonal(d);
-            double       *Bslice;
-
-            Aslice = A + A1*row_step_a;
-            Bslice = B + B1*ndim;
-
-            for (int i = 0; i < nmult; ++i)
-            {
-                cblas_daxpy(ndim, *(dia_slice+i), Aslice, inc_a, Bslice, 1);
-                Bslice += ndim;
-                Aslice += row_step_a;
-=======
             const double
                 *Aslice = A + A1 * ndim,
                 *dia_slice = _getDiagonal(d);
@@ -587,7 +543,6 @@
 
                 Bslice += ndim;
                 Aslice += ndim;
->>>>>>> 3bac6012
             }
         }
     }
@@ -597,13 +552,8 @@
         if (sandwich_buffer == NULL)
             sandwich_buffer = new double[ndim*ndim];
 
-<<<<<<< HEAD
-        multiplyLeft(CblasNoTrans, inplace, sandwich_buffer);
-        multiplyLeft(CblasTrans, sandwich_buffer, inplace);
-=======
         multiplyLeft(inplace, sandwich_buffer);
         multiplyRightT(sandwich_buffer, inplace);
->>>>>>> 3bac6012
     }
 
     double DiaMatrix::getMinMemUsage()
@@ -625,13 +575,8 @@
 
     // class OversampledMatrix
     OversampledMatrix::OversampledMatrix(
-<<<<<<< HEAD
-            int n1, int nelem_prow, int osamp, double dlambda) : 
-        sandwich_buffer(NULL), nrows(n1), nelem_per_row(nelem_prow),
-=======
             int n1, int nelem_prow, int osamp, double dlambda
     ) : sandwich_buffer(NULL), nrows(n1), nelem_per_row(nelem_prow),
->>>>>>> 3bac6012
         oversampling(osamp)
     {
         ncols = nrows*oversampling + nelem_per_row-1;
@@ -681,11 +626,6 @@
             const double
                 *Asub = A + i * oversampling,
                 *rrow = matrix() + i * nelem_per_row;
-<<<<<<< HEAD
-            // double *rrow = _getRow(i), *bsub = B + i;
-            // const double *Asub = A + i*oversampling;
-=======
->>>>>>> 3bac6012
 
             cblas_dgemv(CblasRowMajor, CblasNoTrans,
                 nrows, nelem_per_row, 1., Asub, ncols, 
