#---------------------------------------
# GSL recommends the following flags
# removed flags: -ansi -Wmissing-prototypes -Wstrict-prototypes -Wconversion -Wnested-externs -Dinline=
<<<<<<< HEAD
# GSLRECFLAGS=-Wall -pedantic -Werror -W -Wno-unknown-pragmas\
=======
# GSLRECFLAGS = -Wall -pedantic -Werror -W -Wno-unknown-pragmas\
>>>>>>> 65baaf52
# -Wshadow -Wpointer-arith \
# -Wcast-qual -Wcast-align -Wwrite-strings \
# -fshort-enums -fno-common
				
#---------------------------------------
DIRS=$(addprefix $(srcdir)/, core io gsltools tests)
DEPDIR=$(addprefix $(srcdir)/, dep)
$(shell mkdir -p $(DEPDIR))
SRCEXT=cpp
VPATH=$(srcdir):$(DIRS)

SOURCES=fiducial_cosmology.cpp global_numbers.cpp matrix_helper.cpp one_qso_estimate.cpp quadratic_estimate.cpp sq_table.cpp \
fourier_integrator.cpp interpolation.cpp interpolation_2d.cpp \
config_file.cpp io_helper_functions.cpp qso_file.cpp sq_lookup_table_file.cpp logger.cpp

OBJECTS=$(SOURCES:.$(SRCEXT)=.o)
bin_OBJ=LyaPowerEstimate.o CreateSQLookUpTable.o cblas_tests.o testPointRef.o
DEPS=$(addprefix $(DEPDIR)/, $(OBJECTS:.o=.d) $(bin_OBJ:.o=.d))

# -DHAVE_INLINE for inline declarations in GSL for faster performance
CPPFLAGS+=-I$(srcdir) -std=gnu++11 -DHAVE_INLINE $(MORECPPFLAGS)
CPPFLAGS+=-MT $@ -MMD -MP -MF $(DEPDIR)/$*.d
CXXFLAGS=$(OPT) $(GSLRECFLAGS)

all: LyaPowerEstimate CreateSQLookUpTable

test: all cblas_tests testPointRef
	@echo "Testing CBLAS functions...."
	@./cblas_tests > $(srcdir)/tests/output/output_cblas.txt 
	@diff $(srcdir)/tests/output/output_cblas.txt $(srcdir)/tests/truth/expected_cblas_output.txt

	@echo "Testing SQ table generation..."
	@./CreateSQLookUpTable $(srcdir)/tests/input/test.config > $(srcdir)/tests/output/CreateSQLookUpTable.log
	@diff $(srcdir)/tests/input/signal_R70000.dat $(srcdir)/tests/truth/signal_R70000.dat 

	@echo "Testing QMLE..."
	@./LyaPowerEstimate $(srcdir)/tests/input/test.config > $(srcdir)/tests/output/LyaPowerEstimate.log
	@diff $(srcdir)/tests/truth/test_it1_quadratic_power_estimate_detailed.dat $(srcdir)/tests/output/test_it1_quadratic_power_estimate_detailed.dat
	
LyaPowerEstimate: LyaPowerEstimate.o $(OBJECTS)
	$(CXX) $(CPPFLAGS) $(CXXFLAGS) $^ -o $@ $(LDFLAGS) $(LDLIBS)

CreateSQLookUpTable: CreateSQLookUpTable.o fiducial_cosmology.o global_numbers.o sq_table.o \
fourier_integrator.o interpolation.cpp interpolation_2d.cpp \
config_file.o io_helper_functions.o sq_lookup_table_file.o logger.o 
	$(CXX) $(CPPFLAGS) $(CXXFLAGS) $^ -o $@ $(LDFLAGS) $(LDLIBS)

cblas_tests: cblas_tests.o matrix_helper.o
	$(CXX) $(CPPFLAGS) $(CXXFLAGS) $^ -o $@ $(LDFLAGS) $(LDLIBS)

testPointRef: testPointRef.o
	$(CXX) $(CPPFLAGS) $(CXXFLAGS) $^ -o $@ $(LDFLAGS) $(LDLIBS)

.PHONY: install uninstall clean

install: LyaPowerEstimate CreateSQLookUpTable
	mkdir -p $(bindir)
	cp LyaPowerEstimate CreateSQLookUpTable $(srcdir)/py/lorentzian_fit.py $(srcdir)/py/smbivspline.py $(bindir)
	chmod a+x $(bindir)/lorentzian_fit.py $(bindir)/smbivspline.py

uninstall:
	$(RM) $(bindir)/lorentzian_fit.py
	$(RM) $(bindir)/LyaPowerEstimate $(bindir)/CreateSQLookUpTable

clean:
	$(RM) $(OBJECTS) $(bin_OBJ)
	$(RM) LyaPowerEstimate CreateSQLookUpTable cblas_tests

deepclean:
	$(RM) $(OBJECTS) $(bin_OBJ) $(DEPS)
	$(RM) LyaPowerEstimate CreateSQLookUpTable cblas_tests

-include $(DEPS)<|MERGE_RESOLUTION|>--- conflicted
+++ resolved
@@ -1,11 +1,7 @@
 #---------------------------------------
 # GSL recommends the following flags
 # removed flags: -ansi -Wmissing-prototypes -Wstrict-prototypes -Wconversion -Wnested-externs -Dinline=
-<<<<<<< HEAD
 # GSLRECFLAGS=-Wall -pedantic -Werror -W -Wno-unknown-pragmas\
-=======
-# GSLRECFLAGS = -Wall -pedantic -Werror -W -Wno-unknown-pragmas\
->>>>>>> 65baaf52
 # -Wshadow -Wpointer-arith \
 # -Wcast-qual -Wcast-align -Wwrite-strings \
 # -fshort-enums -fno-common
