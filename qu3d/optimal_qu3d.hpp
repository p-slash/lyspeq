--- conflicted
+++ resolved
@@ -44,15 +44,10 @@
 
     std::vector<std::unique_ptr<CosmicQuasar>> quasars;
     std::unique_ptr<std::seed_seq> seed_generator;
-<<<<<<< HEAD
-    std::unique_ptr<ioh::Qu3dFile> result_file, convergence_file;
-    RealField3D mesh_cgd, mesh_drv, mesh_rnd, mesh_fh;
-=======
     std::unique_ptr<ioh::Qu3dFile> result_file;
 
     std::vector<MyRNG> rngs;
-    RealField3D mesh, mesh_rnd, mesh_fh;
->>>>>>> e3493b5d
+    RealField3D mesh_cgd, mesh_drv, mesh_rnd, mesh_fh;
 
     std::unique_ptr<double[]>
         mc1, mc2, mesh_z1_values,
