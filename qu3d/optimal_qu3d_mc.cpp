--- conflicted
+++ resolved
@@ -105,13 +105,8 @@
             for (int i = 0; i < qso->N; ++i)
                 qso->out[i] = qso->residual[i] / precon_diag;
 
-<<<<<<< HEAD
-            new_residual_prec += cblas_ddot(
-                qso->N, qso->residual.get(), 1, qso->out, 1);
-=======
             new_residual_prec += cblas_ddot(qso->N, qso->residual.get(), 1,
                                             qso->out, 1);
->>>>>>> e3493b5d
         }
 
         double beta = new_residual_prec / old_residual_prec;
@@ -185,11 +180,11 @@
 
     multiplyCovSmallSqrt();
 
-    mesh.fillRndNormal(rngs);
-    mesh.convolveSqrtPk(p3d_model->interp2d_pL);
+    mesh_cgd.fillRndNormal(rngs);
+    mesh_cgd.convolveSqrtPk(p3d_model->interp2d_pL);
     #pragma omp parallel for schedule(dynamic, 4)
     for (auto &qso : quasars)
-        qso->interpAddMesh2TruthIsig(mesh);
+        qso->interpAddMesh2TruthIsig(mesh_cgd);
 
     t2 = mytime::timer.getTime() - t1;
     ++timings["GenGauss"].first;
@@ -204,7 +199,7 @@
     LOG::LOGGER.STD("Replacing deltas with high-res. Gaussian. ");
 
     double t1 = mytime::timer.getTime();
-    mesh_rnd.copy(mesh);
+    mesh_rnd.copy(mesh_cgd);
     for (int axis = 0; axis < 3; ++axis)
         mesh_rnd.ngrid[axis] *= mock_grid_res_factor;
     mesh_rnd.construct(INPLACE_FFT);
@@ -295,7 +290,7 @@
     int nmc = 1;
     bool converged = false;
 
-    if (!mesh_rnd) {mesh_rnd.copy(mesh); mesh_rnd.construct(INPLACE_FFT);}
+    if (!mesh_rnd) {mesh_rnd.copy(mesh_drv); mesh_rnd.construct(INPLACE_FFT);}
 
     // Direct estimation first.
     LOG::LOGGER.STD("Estimating total bias directly.\n");
@@ -526,12 +521,7 @@
        since it is only needed in Fourier space, which is equivalent between
        in-place and out-of-place transforms. */
     LOG::LOGGER.STD("  Constructing another mesh for randoms.\n");
-<<<<<<< HEAD
     mesh_rnd.copy(mesh_drv);
-    mesh_rnd.initRngs(seed_generator.get());
-=======
-    mesh_rnd.copy(mesh);
->>>>>>> e3493b5d
     mesh_rnd.construct(INPLACE_FFT);
 
     // max_monte_carlos = 5;
@@ -580,15 +570,9 @@
     /* Tr[C^-1 . Qk . C^-1 . Qk'] = <z^T . C^-1 . Qk . C^-1 . Qk' . z>
 
     1. Generate z = +-1 per forest to *truth.
-<<<<<<< HEAD
-    2. Solve C^-1 . z to *in. Reverse interpolate to mesh_fh & FFT.
-    3. Reverse interpolate init random (*truth) to mesh_rnd & FFT.
-    4. Multiply init random (mesh_rnd) deriv mat. to *truth (through mesh_drv).
-=======
     2. Reverse interpolate init random (*truth) to mesh_rnd & FFT.
     3. Solve C^-1 . z to *in. Reverse interpolate to mesh_fh & FFT.
-    4. Multiply init random (mesh_rnd) deriv mat. to *truth (through mesh).
->>>>>>> e3493b5d
+    4. Multiply init random (mesh_rnd) deriv mat. to *truth (through mesh_drv).
     5. Solve C^-1 . Qk' . z.
     6. Multiply mesh_fh and mesh.
     */
@@ -599,13 +583,8 @@
     timings["mDerivMatVec"] = std::make_pair(0, 0.0);
 
     LOG::LOGGER.STD("  Constructing two other meshes for randoms.\n");
-<<<<<<< HEAD
-    mesh_rnd.copy(mesh_drv);  mesh_fh.copy(mesh_drv);
-    mesh_rnd.construct(INPLACE_FFT);  mesh_fh.construct(INPLACE_FFT);
-=======
-    if (!mesh_rnd) { mesh_rnd.copy(mesh); mesh_rnd.construct(INPLACE_FFT); }
-    if (!mesh_fh) { mesh_fh.copy(mesh); mesh_fh.construct(INPLACE_FFT); }
->>>>>>> e3493b5d
+    if (!mesh_rnd) { mesh_rnd.copy(mesh_drv); mesh_rnd.construct(INPLACE_FFT); }
+    if (!mesh_fh) { mesh_fh.copy(mesh_drv); mesh_fh.construct(INPLACE_FFT); }
 
     LOG::LOGGER.STD("  Using preconditioner as solution.\n");
 
