--- conflicted
+++ resolved
@@ -326,15 +326,9 @@
             double extra_lz = dzl * mesh_cgd.ngrid[2];
             LOG::LOGGER.STD(
                 "Automatically padding z axis to match cell length in x & y "
-<<<<<<< HEAD
-                "directions by %.3f Mpc", extra_lz);
+                "directions by %.3f Mpc.\n", extra_lz);
             mesh_cgd.length[2] += extra_lz;
             mesh_cgd.z0 -= extra_lz / 2.0;
-=======
-                "directions by %.3f Mpc.\n", extra_lz);
-            mesh.length[2] += extra_lz;
-            mesh.z0 -= extra_lz / 2.0;
->>>>>>> e3493b5d
         }
     }
 
@@ -1141,24 +1135,17 @@
 
 
 void Qu3DEstimator::multDerivMatrixVec(int i) {
-<<<<<<< HEAD
-    static size_t mesh_kz_max = std::min(
-        size_t(ceil((KMAX_EDGE - bins::KBAND_EDGES[0]) / mesh_drv.k_fund[2])),
-        mesh_drv.ngrid_kz);
-=======
     static size_t
     mesh_kz_max = std::min(
-        size_t(ceil(KMAX_EDGE / mesh.k_fund[2])), mesh.ngrid_kz),
-    mesh_kz_min = ceil(specifics::MIN_KZ / mesh.k_fund[2]);
->>>>>>> e3493b5d
+        size_t(ceil(KMAX_EDGE / mesh_drv.k_fund[2])), mesh_drv.ngrid_kz),
+    mesh_kz_min = ceil(specifics::MIN_KZ / mesh_drv.k_fund[2]);
 
     double t1 = mytime::timer.getTime();
     int imu = i / bins::NUMBER_OF_K_BANDS, ik = i % bins::NUMBER_OF_K_BANDS;
 
     double kmin = std::max(bins::KBAND_CENTERS[ik] - DK_BIN,
                            bins::KBAND_EDGES[0]),
-           kmax = std::min(bins::KBAND_CENTERS[ik] + DK_BIN,
-                           bins::KBAND_EDGES[bins::NUMBER_OF_K_BANDS]);
+           kmax = std::min(bins::KBAND_CENTERS[ik] + DK_BIN, KMAX_EDGE);
     bool is_last_k_bin = ik == (bins::NUMBER_OF_K_BANDS - 1),
          is_first_k_bin = ik == 0;
 
@@ -1177,12 +1164,8 @@
 
         std::fill_n(mesh_drv.field_k.begin() + jj, mesh_drv.ngrid_kz, 0);
 
-<<<<<<< HEAD
-        double kperp = mesh_drv.getKperpFromIperp(jxy);
-=======
         double kx, ky;
-        double kperp = mesh.getKperpFromIperp(jxy, kx, ky);
->>>>>>> e3493b5d
+        double kperp = mesh_drv.getKperpFromIperp(jxy, kx, ky);
 
         if (fabs(kx) < specifics::MIN_KPERP || fabs(ky) < specifics::MIN_KPERP)
             continue;
@@ -1191,7 +1174,7 @@
 
         kperp *= kperp;
         for (size_t jz = mesh_kz_min; jz < mesh_kz_max; ++jz) {
-            double kz = jz * mesh.k_fund[2], kt = sqrt(kz * kz + kperp),
+            double kz = jz * mesh_drv.k_fund[2], kt = sqrt(kz * kz + kperp),
                    alpha, mu;
 
             if (kt < kmin)  continue;
@@ -1206,20 +1189,13 @@
             else
                 alpha = (1.0 - fabs(kt - bins::KBAND_CENTERS[ik]) / DK_BIN);
 
-<<<<<<< HEAD
-            if (kt != 0)  kt = kz / kt;
-            alpha *= legendre_w(kt) * mesh_drv.invtotalvol
-                     * p3d_model->getSpectroWindow2(kz);
-            mesh_drv.field_k[jj + jz] = alpha * mesh_rnd.field_k[jj + jz]; 
-=======
-            alpha *= legendre_w(mu) * mesh.invtotalvol
+            alpha *= legendre_w(mu) * mesh_drv.invtotalvol
                      * p3d_model->getSpectroWindow2(kz);
             #ifdef RL_COMP_DERIV
             kt *= radius / rscale_factor;
             alpha *= exp(-kt * kt);
             #endif
-            mesh.field_k[jj + jz] = alpha * mesh_rnd.field_k[jj + jz]; 
->>>>>>> e3493b5d
+            mesh_drv.field_k[jj + jz] = alpha * mesh_rnd.field_k[jj + jz]; 
         }
     }
 
@@ -1243,16 +1219,11 @@
 
        If you pass lout != nullptr, current results are saved into this array.
     */
-<<<<<<< HEAD
-    static size_t mesh_kz_max = std::min(
-        size_t(ceil((KMAX_EDGE - bins::KBAND_EDGES[0]) / mesh_drv.k_fund[2])),
-        mesh_drv.ngrid_kz);
-=======
     static size_t
     mesh_kz_max = std::min(
-        size_t(ceil(KMAX_EDGE / mesh.k_fund[2])), mesh.ngrid_kz),
-    mesh_kz_min = ceil(specifics::MIN_KZ / mesh.k_fund[2]);
->>>>>>> e3493b5d
+        size_t(ceil(KMAX_EDGE / mesh_drv.k_fund[2])), mesh_drv.ngrid_kz),
+    mesh_kz_min = ceil(specifics::MIN_KZ / mesh_drv.k_fund[2]);
+
     static auto _lout = std::make_unique<double[]>(NUMBER_OF_P_BANDS);
 
     double dt = mytime::timer.getTime();
@@ -1279,73 +1250,25 @@
 
     #pragma omp parallel for reduction(+:lout[0:NUMBER_OF_P_BANDS]) \
                              schedule(dynamic, 4)
-<<<<<<< HEAD
     for (size_t jxy = 0; jxy < mesh_drv.ngrid_xy; ++jxy) {
-        double kperp = mesh_drv.getKperpFromIperp(jxy), temp, temp2, temp3;
-=======
-    for (size_t jxy = 0; jxy < mesh.ngrid_xy; ++jxy) {
         double kx, ky, temp, temp2, temp3;
-        double kperp = mesh.getKperpFromIperp(jxy, kx, ky);
+        double kperp = mesh_drv.getKperpFromIperp(jxy, kx, ky);
         int ik, ik2;
->>>>>>> e3493b5d
 
         if (fabs(kx) < specifics::MIN_KPERP || fabs(ky) < specifics::MIN_KPERP)
             continue;
         if (kperp >= KMAX_EDGE)
             continue;
 
-<<<<<<< HEAD
         size_t jj = mesh_drv.ngrid_kz * jxy;
-        if (kperp >= bins::KBAND_EDGES[0]) {  // mu = 0
-            temp = my_norm(jj);
-            temp2 = (1.0 - fabs(kperp - bins::KBAND_CENTERS[ik]) / DK_BIN);
-            temp3 = temp * (1.0 - temp2);
-            temp *= temp2;
-
-            if (kperp > bins::KBAND_CENTERS[ik])
-                ik2 = std::min(bins::NUMBER_OF_K_BANDS - 1, ik + 1);
-            else
-                ik2 = std::max(0, ik - 1);
-
-            lout[ik] += temp;
-            lout[ik2] += temp3;
-
-            lout[ik + bins::NUMBER_OF_K_BANDS] -= 0.5 * temp;
-            lout[ik2 + bins::NUMBER_OF_K_BANDS] -= 0.5 * temp3;
-
-            lout[ik + 2 * bins::NUMBER_OF_K_BANDS] += 0.375 * temp;
-            lout[ik2 + 2 * bins::NUMBER_OF_K_BANDS] += 0.375 * temp3;
-
-            #if NUMBER_OF_MULTIPOLES > 3
-            lout[ik + 3 * bins::NUMBER_OF_K_BANDS] -= 0.3125 * temp;
-            lout[ik2 + 3 * bins::NUMBER_OF_K_BANDS] -= 0.3125 * temp3;
-            #endif
-            #if NUMBER_OF_MULTIPOLES > 4
-            for (int l = 4; l < NUMBER_OF_MULTIPOLES; ++l) {
-                lout[ik + l * bins::NUMBER_OF_K_BANDS] +=
-                    temp * legendre(2 * l, 0.0);
-                lout[ik2 + l * bins::NUMBER_OF_K_BANDS] +=
-                    temp3 * legendre(2 * l, 0.0);
-            }
-            #endif
-        }
-
-        kperp *= kperp;
-        for (size_t k = 1; k < mesh_kz_max; ++k) {
-            double kz = k * mesh_drv.k_fund[2], kt = sqrt(kz * kz + kperp), mu;
-            if (kt >= KMAX_EDGE || kt < bins::KBAND_EDGES[0])
-                continue;
-=======
-        size_t jj = mesh.ngrid_kz * jxy;
         kperp *= kperp;
         for (size_t k = mesh_kz_min; k < mesh_kz_max; ++k) {
-            double kz = k * mesh.k_fund[2], kt = sqrt(kz * kz + kperp),
+            double kz = k * mesh_drv.k_fund[2], kt = sqrt(kz * kz + kperp),
                    mu;
             if (kt < bins::KBAND_EDGES[0])  continue;
             if (kt >= KMAX_EDGE)  break;
             if (kt != 0)  mu = kz / kt;
             else          mu = 0.0;
->>>>>>> e3493b5d
 
             ik = (kt - bins::KBAND_EDGES[0]) / DK_BIN;
 
