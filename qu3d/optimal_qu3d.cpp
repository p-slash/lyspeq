#include <unordered_map>

#include <gsl/gsl_errno.h>

#include "qu3d/optimal_qu3d.hpp"
#include "qu3d/cosmology_3d.hpp"

#include "core/global_numbers.hpp"
#include "core/mpi_manager.hpp"
#include "core/progress.hpp"
#include "mathtools/stats.hpp"
#include "io/logger.hpp"

namespace specifics {
    double MIN_RA = 0, MAX_RA = 0, MIN_DEC = 0, MAX_DEC = 0;
    double MIN_KERP = 0;
}

// Assume 2-4 threads will not encounter race conditions
#ifndef RINTERP_NTHREADS
#define RINTERP_NTHREADS 3
#endif

#define NUMBER_OF_MULTIPOLES 4
#if NUMBER_OF_MULTIPOLES < 3
#error 
#elif NUMBER_OF_MULTIPOLES > 9
#error
#endif


#define OFFDIAGONAL_ORDER 8
#define KMAX_EDGE bins::KBAND_EDGES[bins::NUMBER_OF_K_BANDS]

/* Timing map */
std::unordered_map<std::string, std::pair<int, double>> timings{
    {"rInterp", std::make_pair(0, 0.0)}, {"interp", std::make_pair(0, 0.0)},
    {"CGD", std::make_pair(0, 0.0)}, {"mDeriv", std::make_pair(0, 0.0)},
    {"mCov", std::make_pair(0, 0.0)}, {"PPcomp", std::make_pair(0, 0.0)},
    {"GenGauss", std::make_pair(0, 0.0)}, {"mIpH", std::make_pair(0, 0.0)},
    {"cgdIpH", std::make_pair(0, 0.0)}, {"Marg", std::make_pair(0, 0.0)}
};

/* Internal variables */
std::unordered_map<size_t, std::vector<const CosmicQuasar*>> idx_quasar_map;

const fidcosmo::FlatLCDM *cosmo;
std::unique_ptr<fidcosmo::ArinyoP3DModel> p3d_model;
std::unique_ptr<ioh::ContMargFile> ioh::continuumMargFileHandler;

std::vector<MyRNG> rngs;
int NUMBER_OF_P_BANDS = 0;
double DK_BIN = 0;
bool verbose = true, CONT_MARG_ENABLED = false;
constexpr bool INPLACE_FFT = true;


#ifdef DEBUG
void CHECK_ISNAN(double *mat, int size, std::string msg) {
    if (std::any_of(mat, mat + size, [](double x) { return std::isnan(x); }))
        throw std::runtime_error(std::string("NAN in ") + msg);
    // std::string line = std::string("No nans in ") + msg + '\n';
    // DEBUG_LOG(line.c_str());
}


void logCosmoDist() {
    DEBUG_LOG("getComovingDist:");
    for (int i = 0; i < 10; ++i) {
        double z1 = 2.95 + i * 0.2;
        DEBUG_LOG(" chi(%.3f) = %.3f", z1 - 1, cosmo->getComovingDist(z1));
    }
    DEBUG_LOG("\n");
}


void logCosmoHubble() {
    DEBUG_LOG("getHubble:");
    for (int i = 0; i < 10; ++i) {
        double z1 = 2.95 + i * 0.2;
        DEBUG_LOG(" H(%.3f) = %.3f", z1 - 1, cosmo->getHubble(z1));
    }
    DEBUG_LOG("\n");
}


void logPmodel() {
    DEBUG_LOG("P3dModel:");
    const double kz = 0.01;
    for (int i = 0; i < 10; ++i) {
        double k = 0.02 + i * 0.02;
        DEBUG_LOG(
            " P3d(kperp=%.2f, kz=%.2f) = %.2f",
            k, kz, p3d_model->interp2d_pL.evaluate(k, kz));
    }
    DEBUG_LOG("\n");
    DEBUG_LOG("VarLss: %.5e\n", p3d_model->getVarLss());
}
#else
#define CHECK_ISNAN(X, Y, Z)
void logCosmoDist() {};
void logCosmoHubble() {};
void logPmodel() {};
#endif


void logTimings() {
    LOG::LOGGER.STD("Total time statistics:\n");
    for (const auto &[key, value] : timings)
        LOG::LOGGER.STD(
            "%s: %.2e mins / %d calls\n",
            key.c_str(), value.second, value.first);
}


inline bool isInsideKbin(int ib, double kb) {
    return (bins::KBAND_EDGES[ib] <= kb) && (kb < bins::KBAND_EDGES[ib + 1]);
}


inline bool isDiverging(double old_norm, double new_norm) {
    double a = std::max(old_norm, new_norm);
    bool diverging = (old_norm - new_norm) < DOUBLE_EPSILON * a;
    if (verbose && diverging)
        LOG::LOGGER.STD("    Iterations are stagnant or diverging.\n");

    return diverging;
}


inline bool hasConverged(double norm, double tolerance) {
    if (verbose)
        LOG::LOGGER.STD(
            "    Current norm(residuals) / norm(initial residuals) is %.8e. "
            "Conjugate Gradient converges when this is < %.2e\n",
            norm, tolerance);

    return norm < tolerance;
}


void _initRngs(std::seed_seq *seq) {
    const int N = myomp::getMaxNumThreads();
    rngs.resize(N);
    std::vector<size_t> seeds(N);
    seq->generate(seeds.begin(), seeds.end());
    for (int i = 0; i < N; ++i)
        rngs[i].seed(seeds[i]);
}


void _shiftByMedianDec(std::vector<std::unique_ptr<CosmicQuasar>> &quasars) {
    std::vector<double> decs;
    decs.reserve(quasars.size());

    for (const auto &qso : quasars)
        decs.push_back(qso->angles[1]);

    double median_dec = stats::medianOfUnsortedVector(decs);

    LOG::LOGGER.STD("Shifting quasar DECs by %.4f radians\n", median_dec);

    for (auto &qso : quasars) {
        qso->angles[0] -= specifics::MIN_RA;
        qso->angles[1] -= median_dec;
        qso->cos_dec = cos(qso->angles[1]);
        qso->sin_dec = sin(qso->angles[1]);
    }
}


double _setCosmologicalCoordinates(
    std::vector<std::unique_ptr<CosmicQuasar>> &quasars
) {
    double sum_chi_weights = 0, sum_weights = 0;

    #pragma omp parallel for num_threads(8) reduction(+:sum_chi_weights, sum_weights)
    for (const auto &qso : quasars)
        qso->getSumRadialDistance(cosmo, sum_chi_weights, sum_weights);

    sum_chi_weights /= sum_weights;

    LOG::LOGGER.STD("Effective radial distance is %.3f Mpc.\n", sum_chi_weights);

    #pragma omp parallel for num_threads(8)
    for (auto &qso : quasars)
        qso->setComovingDistances(cosmo, sum_chi_weights);

    return sum_chi_weights;
}

void _setSpectroMeanParams(
        const std::vector<std::unique_ptr<CosmicQuasar>> &quasars
) {
    double mean_sigma = 0, mean_delta_r = 0;
    for (const auto &qso : quasars) {
        double sigma, delta_r;
        qso->getSpectroWindowParams(cosmo, sigma, delta_r);
        mean_sigma += sigma;
        mean_delta_r += delta_r;
    }

    mean_sigma /= quasars.size();
    mean_delta_r /= quasars.size();

    LOG::LOGGER.STD(
        "Mean spectro window params: s=%.2f Mpc and Delta r=%.2f\n",
        mean_sigma, mean_delta_r);
    p3d_model->setSpectroParams(mean_sigma, mean_delta_r);
}


void Qu3DEstimator::_readOneDeltaFile(const std::string &fname) {
    qio::PiccaFile pFile(fname);
    int number_of_spectra = pFile.getNumberSpectra();
    std::vector<std::unique_ptr<CosmicQuasar>> local_quasars;
    local_quasars.reserve(number_of_spectra);

    for (int i = 0; i < number_of_spectra; ++i) {
        try {
            local_quasars.push_back(
                std::make_unique<CosmicQuasar>(&pFile, i + 1));
        } catch (std::exception& e) {
            #ifdef VERBOSE
            std::ostringstream fpath;
            fpath << fname << '[' << i + 1 << ']';
            LOG::LOGGER.ERR(
                "%s. Filename %s.\n", e.what(), fpath.str().c_str());
            #endif
        }
    }

    pFile.closeFile();

    if (local_quasars.empty())
        return;

    #pragma omp critical
    {
        quasars.reserve(quasars.size() + local_quasars.size());
        std::move(std::begin(local_quasars), std::end(local_quasars),
                  std::back_inserter(quasars));
    }
}


void Qu3DEstimator::_readQSOFiles(
        const std::string &flist, const std::string &findir
) {
    double t1 = mytime::timer.getTime(), t2 = 0;
    std::vector<std::string> filepaths;

    LOG::LOGGER.STD("Read delta files.\n");
    qio::PiccaFile::use_cache = false;

    int number_of_files = ioh::readList(flist.c_str(), filepaths);

    std::vector<long> targetid_to_remove;
    std::string fname_t2ig = config.get("Targetids2Ignore");
    if (!fname_t2ig.empty()) {
        ioh::readList(fname_t2ig.c_str(), targetid_to_remove, false);
        LOG::LOGGER.STD("Reading TARGETIDs to remove. There are %zu items.\n",
                        targetid_to_remove.size());
    }

    if (mympi::total_pes > 1) {
        int nrot = mympi::this_pe * number_of_files / mympi::total_pes;
        std::rotate(filepaths.begin(), filepaths.begin() + nrot,
                    filepaths.end());
    }

    #pragma omp parallel for num_threads(8)
    for (auto &fq : filepaths) {
        fq.insert(0, findir);  // Add parent directory to file path
        _readOneDeltaFile(fq);
    }

    if (quasars.empty())
        throw std::runtime_error("No spectrum in queue. Check files & redshift range.");

    if (!targetid_to_remove.empty()) {
        int nerased = std::erase_if(quasars, [&targetid_to_remove](auto &qso) {
            long id = qso->qFile->id;
            auto it = std::find(
                targetid_to_remove.cbegin(), targetid_to_remove.cend(), id);
            return it != targetid_to_remove.cend();
        });
        LOG::LOGGER.STD("Removed %d quasars using TARGETID list.\n", nerased);
    }

    _shiftByMedianDec(quasars);
    effective_chi = _setCosmologicalCoordinates(quasars);
    _setSpectroMeanParams(quasars);

    t2 = mytime::timer.getTime();

    int max_qN = 0;
    #pragma omp parallel for reduction(+:num_all_pixels) reduction(max:max_qN)
    for (const auto &qso : quasars) {
        num_all_pixels += qso->N;
        max_qN = std::max(qso->N, max_qN);
    }

    CosmicQuasar::allocCcov(max_qN * max_qN);
    if (CONT_MARG_ENABLED)
        CosmicQuasar::allocRrmat(max_qN * max_qN);

    LOG::LOGGER.STD(
        "There are %d quasars and %ld number of pixels. "
        "Reading QSO files took %.2f m.\n",
        quasars.size(), num_all_pixels, t2 - t1);
}


void Qu3DEstimator::_calculateBoxDimensions(float L[3], float &z0) {
    float lymin = 0, lzmin = 1e15, lymax = 0, lzmax = 0;

    #pragma omp parallel for reduction(min:lymin, lzmin) \
                             reduction(max:lymax, lzmax)
    for (auto it = quasars.cbegin(); it != quasars.cend(); ++it) {
        const CosmicQuasar *qso = it->get();
        lzmin = std::min(lzmin, qso->r[2]);
        lzmax = std::max(lzmax, qso->r[3 * qso->N - 1]);

        lymin = std::min(lymin, std::min(qso->r[1], qso->r[3 * qso->N - 2]));
        lymax = std::max(lymax, std::max(qso->r[1], qso->r[3 * qso->N - 2]));
    }

    L[0] = effective_chi * (specifics::MAX_RA - specifics::MIN_RA);
    L[1] = lymax - lymin;
    L[2] = lzmax - lzmin;
    z0 = lzmin;
}


void Qu3DEstimator::_setupMesh(double radius) {
    double t1 = mytime::timer.getTime(), t2 = 0;

    _calculateBoxDimensions(mesh_cgd.length, mesh_cgd.z0);

    mesh_cgd.ngrid[0] = config.getInteger("CGD_NGRID_X");
    mesh_cgd.ngrid[1] = config.getInteger("CGD_NGRID_Y");
    mesh_cgd.ngrid[2] = config.getInteger("CGD_NGRID_Z");

    mesh_cgd.length[1] += 4.0 * radius;
    double dyl = mesh_cgd.length[0] / mesh_cgd.ngrid[0]
                 - mesh_cgd.length[1] / mesh_cgd.ngrid[1];
    if (dyl > 0)
        mesh_cgd.length[1] += dyl * mesh_cgd.ngrid[1];

    mesh_cgd.length[2] += 8.0 * mesh_cgd.length[2] / mesh_cgd.ngrid[2];
    mesh_cgd.z0 -= 4.0 * mesh_cgd.length[2] / mesh_cgd.ngrid[2];

    if (config.getInteger("MatchCellSizeOfZToXY") > 0) {
        double dzl = (
            mesh_cgd.length[0] / mesh_cgd.ngrid[0]
            + mesh_cgd.length[1] / mesh_cgd.ngrid[1]
        ) / 2 - (mesh_cgd.length[2] / mesh_cgd.ngrid[2]);

        if (dzl > 0) {
            double extra_lz = dzl * mesh_cgd.ngrid[2];
            LOG::LOGGER.STD(
                "Automatically padding z axis to match cell length in x & y "
                "directions by %.3f Mpc", extra_lz);
            mesh_cgd.length[2] += extra_lz;
            mesh_cgd.z0 -= extra_lz / 2.0;
        }
    }

    LOG::LOGGER.STD(
        "Box dimensions are as follows: "
        "LX = %.0f Mpc, LY = %.0f Mpc, LZ = %.0f Mpc, Z0: %.0f Mpc.\n",
        mesh_cgd.length[0], mesh_cgd.length[1], mesh_cgd.length[2],
        mesh_cgd.z0);

    mesh_cgd.construct(INPLACE_FFT);
    double delta_rad = specifics::MAX_RA - specifics::MIN_RA - 2 * MY_PI;
    if (fabs(delta_rad) > (2 * MY_PI * DOUBLE_EPSILON))
        mesh_cgd.disablePeriodicityX();

    LOG::LOGGER.STD(
        "Mesh cell dimensions for CGD are as follows: "
        "dx = %.3f Mpc, dy = %.3f Mpc, dz = %.3f Mpc.\n",
        mesh_cgd.dx[0], mesh_cgd.dx[1], mesh_cgd.dx[2]);

    // Shift coordinates of quasars
    LOG::LOGGER.STD("Shifting quasar locations to center the mes h.\n");
    #pragma omp parallel for
    for (auto &qso : quasars) {
        for (int i = 0; i < qso->N; ++i) {
            qso->r[1 + 3 * i] += mesh_cgd.length[1] / 2;
            qso->r[2 + 3 * i] -= mesh_cgd.z0;
        }
    }

    mesh_drv.copy(mesh_cgd);
    mesh_drv.ngrid[0] = config.getInteger("DRV_NGRID_X");
    mesh_drv.ngrid[1] = config.getInteger("DRV_NGRID_Y");
    mesh_drv.ngrid[2] = config.getInteger("DRV_NGRID_Z");
    mesh_drv.construct(INPLACE_FFT);

    LOG::LOGGER.STD(
        "Constructed another mesh for derivative multiplication. "
        "dx = %.3f Mpc, dy = %.3f Mpc, dz = %.3f Mpc.\n",
        mesh_drv.dx[0], mesh_drv.dx[1], mesh_drv.dx[2]);

    t2 = mytime::timer.getTime();
    LOG::LOGGER.STD("Mesh construct took %.2f m.\n", t2 - t1);
}


void Qu3DEstimator::_constructMap() {
    double t1 = mytime::timer.getTime(), t2 = 0;

    #pragma omp parallel for
    for (auto &qso : quasars)
        qso->findGridPoints(mesh_cgd);

    t2 = mytime::timer.getTime();
    LOG::LOGGER.STD("findGridPoints took %.2f m.\n", t2 - t1);

    LOG::LOGGER.STD("Sorting quasars by mininum NGP index.\n");
    std::sort(
        quasars.begin(), quasars.end(), [](const auto &q1, const auto &q2) {
            if (q1->min_x_idx == q2->min_x_idx) {
                if (q1->r[0] == q2->r[0])
                    return q1->qFile->id < q2->qFile->id;
                return q1->r[0] < q2->r[0];
            }

            return q1->min_x_idx < q2->min_x_idx; }
    );

    for (const auto &qso : quasars)
        for (const auto &i : qso->grid_indices)
            idx_quasar_map[i].push_back(qso.get());

    t1 = mytime::timer.getTime();
    LOG::LOGGER.STD("Appending map took %.2f m.\n", t1 - t2);
}


void Qu3DEstimator::_findNeighbors() {
    /* Assumes radius is multiplied by factor. */
    double t1 = mytime::timer.getTime(), t2 = 0;
    double radius2 = radius * radius;

    #pragma omp parallel for schedule(dynamic, 4)
    for (auto &qso : quasars) {
        auto neighboring_pixels = qso->findNeighborPixels(mesh_cgd, radius);

        for (const size_t &ipix : neighboring_pixels) {
            auto kumap_itr = idx_quasar_map.find(ipix);

            if (kumap_itr == idx_quasar_map.end())
                continue;

            qso->neighbors.insert(
                kumap_itr->second.cbegin(), kumap_itr->second.cend());
        }

        /* Check if self is in. Should be.
        long id = qso->qFile->id;
        const auto it = std::find_if(
            qso->neighbors.cbegin(), qso->neighbors.cend(),
            [&id](const auto &q) { return id == q->qFile->id; }
        );

        if (it == qso->neighbors.cend())
            LOG::LOGGER.STD("Self not in\n");
        if (qso->neighbors.contains(qso.get()))
            LOG::LOGGER.STD("Self is in\n"); */

        qso->trimNeighbors(radius2, effective_chi);
    }

    // symmetrize neighbors. Should not erase anything.
    double mean_num_neighbors = 0;
    for (auto &qso : quasars) {
        CosmicQuasar* qso_ptr = qso.get();
        int num_erased = std::erase_if(
            qso->neighbors, [&qso_ptr](const CosmicQuasar* const &q) {
                return !q->neighbors.contains(qso_ptr);
        });

        if (num_erased > 0)  LOG::LOGGER.STD("WARNING: Erased neighbors.\n");
        mean_num_neighbors += qso->neighbors.size();
    }

    mean_num_neighbors /= quasars.size();
    t2 = mytime::timer.getTime();
    LOG::LOGGER.STD(
        "_findNeighbors took %.2f m. Average number of neighbors: %.3f\n",
        t2 - t1, mean_num_neighbors);

    if (mean_num_neighbors == 0)
        throw std::runtime_error("No neighbors detected even though PP is enabled.");

    _saveNeighbors();
}


void Qu3DEstimator::_saveNeighbors() {
    if (mympi::this_pe != 0) {
        mympi::barrier();  return;
    }

    int status = 0;
    fitsfile *fits_file = nullptr;

    std::string out_fname = "!" + process::FNAME_BASE + "-quasar-neighbors.fits";

    /* define the name, datatype, and physical units for columns */
    int ncolumns = 2;
    #pragma GCC diagnostic push
    #pragma GCC diagnostic ignored "-Wwrite-strings"
    char *column_names[] = {"TARGETID", "NEIGHBORS"};
    char *column_types[] = {"1K", "1PK"};
    char *column_units[] = { "", ""};
    #pragma GCC diagnostic pop

    fits_create_file(&fits_file, out_fname.c_str(), &status);
    fits_create_tbl(
        fits_file, BINARY_TBL, quasars.size(), ncolumns, column_names, column_types,
        column_units, "NEIGHBORS", &status);
    ioh::checkFitsStatus(status);

    // fits_write_key(
    //     fits_file, TDOUBLE, "RA", &qso->angles[0], nullptr, &status);
    // fits_write_key(
    //     fits_file, TDOUBLE, "DEC", &qso->angles[1], nullptr, &status);
    // fits_write_key(
    //     fits_file, TDOUBLE, "MEAN_SNR", &qso->qFile->snr, nullptr, &status);
    // fits_write_key(fits_file, TINT, "NUM_NEIG", &nmbrs, nullptr, &status);

    int irow = 1;
    for (const auto &qso : quasars) {
        int n = qso->neighbors.size(), i = 0;
        if (n == 0)
            continue;
        auto nbrs = std::make_unique<long[]>(n);
        for (const CosmicQuasar* q : qso->neighbors) {
            nbrs[i] = q->qFile->id;  ++i;
        }
        fits_write_col(fits_file, TLONGLONG, 1, irow, 1, 1, &qso->qFile->id, &status);
        fits_write_col(fits_file, TLONGLONG, 2, irow, 1, n, nbrs.get(), &status);
        ioh::checkFitsStatus(status);
        ++irow;
    }
    fits_close_file(fits_file, &status);
    ioh::checkFitsStatus(status);

    mympi::barrier();
    LOG::LOGGER.STD("Neighbors cache saved as %s\n", out_fname.c_str());
}

void Qu3DEstimator::_readNeighbors(const std::string &neighbors_file) {
    double t1 = mytime::timer.getTime(), t2 = 0;
    int status = 0, hdutype;
    fitsfile *fits_file = nullptr;
    long nrows;

    std::unordered_map<long, const CosmicQuasar*> targetid_pointer_map;
    std::unordered_map<long, std::vector<long>> targetid_neighbors_map;
    for (const auto &qso : quasars)
        targetid_pointer_map[qso->qFile->id] = qso.get();

    #pragma GCC diagnostic push
    #pragma GCC diagnostic ignored "-Wwrite-strings"
    fits_open_extlist(&fits_file, neighbors_file.c_str(), READONLY,
                     "NEIGHBORS", &hdutype, &status);
    #pragma GCC diagnostic pop

    ioh::checkFitsStatus(status);
    if (hdutype != BINARY_TBL)
        throw std::runtime_error("HDU type is not BINARY!");

    fits_get_num_rows(fits_file, &nrows, &status);
    for (long i = 1; i <= nrows; ++i) {
        long nelem = 0, offset, targetid;
        fits_read_col(fits_file, TLONGLONG, 1, i, 1, 1,
                      nullptr, &targetid, nullptr, &status);
        fits_read_descript(fits_file, 2, i, &nelem, &offset, &status);
        // printf("targetid, nelem, offset: %ld, %ld, %ld\n",
        //        targetid, nelem, offset);
        if (nelem == 0)  continue;

        targetid_neighbors_map[targetid].resize(nelem);
        fits_read_col(fits_file, TLONGLONG, 2, i, 1, nelem,
                      nullptr, targetid_neighbors_map[targetid].data(),
                      nullptr, &status);
    }
    fits_close_file(fits_file, &status);
    ioh::checkFitsStatus(status);

    double mean_num_neighbors = 0;
    for (auto &qso : quasars) {
        for (const long &t : targetid_neighbors_map[qso->qFile->id])
            qso->neighbors.insert(targetid_pointer_map[t]);
        mean_num_neighbors += qso->neighbors.size();
    }

    mean_num_neighbors /= quasars.size();
    t2 = mytime::timer.getTime();
    LOG::LOGGER.STD(
        "_readNeighbors took %.2f m. Average number of neighbors: %.3f\n",
        t2 - t1, mean_num_neighbors);
}


void Qu3DEstimator::_createRmatFiles(const std::string &prefix) {
    /* This function needs z1 to be 1 + z */
    double t1 = mytime::timer.getTime(), t2 = 0;
    LOG::LOGGER.STD("Calculating R_D matrices for continuum marginalization. ");
    ioh::continuumMargFileHandler = std::make_unique<ioh::ContMargFile>(
            process::TMP_FOLDER, prefix);

    std::vector<int> q_fidx;
    std::vector<long> q_ids;
    size_t nquasars = quasars.size();

    if (mympi::this_pe == 0) {
        ioh::continuumMargFileHandler->openAllWriters();

        #pragma omp parallel for schedule(static, 8)
        for (auto &qso : quasars)
            qso->constructMarginalization(specifics::CONT_LOGLAM_MARG_ORDER);

        ioh::continuumMargFileHandler->closeAllWriters();

        q_fidx.reserve(nquasars);  q_ids.reserve(nquasars);
        for (auto it = quasars.cbegin(); it != quasars.cend(); ++it) {
            q_fidx.push_back((*it)->fidx);  q_ids.push_back((*it)->qFile->id);
        }
    }
    else {
        q_fidx.resize(nquasars);  q_ids.resize(nquasars);
    }

    mympi::barrier();
    mympi::bcast(q_fidx.data(), nquasars);
    mympi::bcast(q_ids.data(), nquasars);
    for (size_t i = 0; i < nquasars; ++i) {
        if (quasars[i]->qFile->id != q_ids[i])
            LOG::LOGGER.ERR("Quasars do no align!!!\n");
        quasars[i]->fidx = q_fidx[i];
    }

    ioh::continuumMargFileHandler->openAllReaders();
    t2 = mytime::timer.getTime();
    LOG::LOGGER.STD("It took %.2f m.\n", t2 - t1);
}


void Qu3DEstimator::_openResultsFile() {
    result_file = std::make_unique<ioh::Qu3dFile>(
        process::FNAME_BASE, mympi::this_pe);
    convergence_file = std::make_unique<ioh::Qu3dFile>(
        process::FNAME_BASE + "-convergence-" + std::to_string(mympi::this_pe),
        0);

    p3d_model->write(result_file.get());

    double *k_grid = raw_power.get(),
           *pfid_grid = raw_bias.get();

    for (int imu = 0; imu < NUMBER_OF_MULTIPOLES; ++imu) {
        for (int ik = 0; ik < bins::NUMBER_OF_K_BANDS; ++ik) {
            size_t i = ik + bins::NUMBER_OF_K_BANDS * imu;
            k_grid[i] = bins::KBAND_CENTERS[ik];
            pfid_grid[i] = p3d_model->evalP3dL(k_grid[i], imu);
        }
    }

    result_file->write(k_grid, NUMBER_OF_P_BANDS, "K");
    result_file->write(pfid_grid, NUMBER_OF_P_BANDS, "PFID");
    result_file->flush();
    std::fill_n(k_grid, NUMBER_OF_P_BANDS, 0);
    std::fill_n(pfid_grid, NUMBER_OF_P_BANDS, 0);
}


Qu3DEstimator::Qu3DEstimator(ConfigFile &configg) : config(configg) {
    config.addDefaults(qu3d_default_parameters);
    double deg2rad = MY_PI / 180.0;
    specifics::MIN_RA = config.getDouble("MinimumRa") * deg2rad;
    specifics::MAX_RA = config.getDouble("MaximumRa") * deg2rad;
    specifics::MIN_DEC = config.getDouble("MinimumDec") * deg2rad;
    specifics::MAX_DEC = config.getDouble("MaximumDec") * deg2rad;
    specifics::MIN_KERP = config.getDouble("MinimumKperp");

    LOG::LOGGER.STD(
        "Sky cut: RA %.3f-%.3f & DEC %.3f-%.3f in radians.\n",
        specifics::MIN_RA, specifics::MAX_RA,
        specifics::MIN_DEC, specifics::MAX_DEC);

    num_all_pixels = 0;
    std::string
        flist = config.get("FileNameList"),
        findir = config.get("FileInputDir"),
        seed = config.get("Seed") + std::to_string(mympi::this_pe),
        unique_prefix = config.get("UniquePrefixTmp");

    if (flist.empty())
        throw std::invalid_argument("Must pass FileNameList.");
    if (findir.empty())
        throw std::invalid_argument("Must pass FileInputDir.");

    if (findir.back() != '/')
        findir += '/';

    pp_enabled = config.getInteger("TurnOnPpCovariance") > 0;
    max_conj_grad_steps = config.getInteger("MaxConjGradSteps");
    max_monte_carlos = config.getInteger("MaxMonteCarlos");
    tolerance = config.getDouble("ConvergenceTolerance");
    absolute_tolerance = config.getInteger("AbsoluteTolerance") > 0;
    specifics::DOWNSAMPLE_FACTOR = config.getInteger("DownsampleFactor");
    radius = config.getDouble("LongScale");
    rscale_factor = config.getDouble("ScaleFactor");
    if (rscale_factor > fidcosmo::ArinyoP3DModel::MAX_R_FACTOR)
        throw std::invalid_argument(
            "ScaleFactor cannot exceed "
            + std::to_string(fidcosmo::ArinyoP3DModel::MAX_R_FACTOR));

    total_bias_enabled = config.getInteger("EstimateTotalBias") > 0;
    noise_bias_enabled = config.getInteger("EstimateNoiseBias") > 0;
    fisher_rnd_enabled = config.getInteger("EstimateFisherFromRandomDerivatives") > 0;
    fisher_direct_enabled = config.getInteger("estimateFisherDirectly") > 0;
    max_eval_enabled = config.getInteger("EstimateMaxEigenValues") > 0;
    // NUMBER_OF_MULTIPOLES = config.getInteger("NumberOfMultipoles");
    CONT_MARG_ENABLED = specifics::CONT_LOGLAM_MARG_ORDER > -1;

    if (CONT_MARG_ENABLED && unique_prefix.empty())
        throw std::invalid_argument("Need UniquePrefixTmp when marginalizing.");

    seed_generator = std::make_unique<std::seed_seq>(seed.begin(), seed.end());
    _initRngs(seed_generator.get());

    p3d_model = std::make_unique<fidcosmo::ArinyoP3DModel>(config);
    cosmo = p3d_model->getCosmoPtr();
    logCosmoDist(); logCosmoHubble(); 

    NUMBER_OF_P_BANDS = bins::NUMBER_OF_K_BANDS * NUMBER_OF_MULTIPOLES;
    DK_BIN = bins::KBAND_CENTERS[1] - bins::KBAND_CENTERS[0];
    bins::FISHER_SIZE = NUMBER_OF_P_BANDS * NUMBER_OF_P_BANDS;

    raw_power = std::make_unique<double[]>(NUMBER_OF_P_BANDS);
    filt_power = std::make_unique<double[]>(NUMBER_OF_P_BANDS);
    raw_bias = std::make_unique<double[]>(NUMBER_OF_P_BANDS);
    filt_bias = std::make_unique<double[]>(NUMBER_OF_P_BANDS);
    fisher = std::make_unique<double[]>(bins::FISHER_SIZE);
    covariance = std::make_unique<double[]>(bins::FISHER_SIZE);

    _readQSOFiles(flist, findir);

    LOG::LOGGER.STD("Calculating cosmology model.\n");
    p3d_model->construct();
    p3d_model->calcVarLss(pp_enabled);
    LOG::LOGGER.STD("VarLSS: %.3e.\n", p3d_model->getVarLss());
    logPmodel();

    _openResultsFile();

    _setupMesh(radius);
    _constructMap();
    radius *= rscale_factor;

    std::string neighbors_file = config.get("NeighborsCache");
    if (pp_enabled) {
        if (neighbors_file.empty())  _findNeighbors();
        else  _readNeighbors(neighbors_file);
    }

    if (CONT_MARG_ENABLED)
        _createRmatFiles(unique_prefix);

    #pragma omp parallel for
    for (auto &qso : quasars)
        qso->transformZ1toG(p3d_model.get());
}

void Qu3DEstimator::reverseInterpolate(RealField3D &m) {
    double dt = mytime::timer.getTime();
    m.zero_field_x();

    #pragma omp parallel for num_threads(RINTERP_NTHREADS)
    for (const auto &qso : quasars) {
        for (int i = 0; i < qso->N; ++i)
            m.reverseInterpolateCIC(qso->r.get() + 3 * i, qso->in[i]);
    }

    dt = mytime::timer.getTime() - dt;
    ++timings["rInterp"].first;
    timings["rInterp"].second += dt;
}


void Qu3DEstimator::reverseInterpolateZ(RealField3D &m) {
    double dt = mytime::timer.getTime();
    m.zero_field_x();

    #pragma omp parallel for num_threads(RINTERP_NTHREADS)
    for (const auto &qso : quasars) {
        for (int i = 0; i < qso->N; ++i)
            m.reverseInterpolateCIC(
                qso->r.get() + 3 * i, qso->in[i] * qso->z1[i]);
    }

    dt = mytime::timer.getTime() - dt;
    ++timings["rInterp"].first;
    timings["rInterp"].second += dt;
}


void Qu3DEstimator::reverseInterpolateIsig(RealField3D &m) {
    double dt = mytime::timer.getTime();
    m.zero_field_x();

    #pragma omp parallel for num_threads(RINTERP_NTHREADS)
    for (const auto &qso : quasars) {
        for (int i = 0; i < qso->N; ++i)
            m.reverseInterpolateCIC(qso->r.get() + 3 * i, qso->in_isig[i]);
    }

    dt = mytime::timer.getTime() - dt;
    ++timings["rInterp"].first;
    timings["rInterp"].second += dt;
}


void Qu3DEstimator::multMeshComp() {
    double t1 = mytime::timer.getTime(), t2 = 0;

    reverseInterpolateIsig(mesh_cgd);
    mesh_cgd.convolvePk(p3d_model->interp2d_pL);

    double dt = mytime::timer.getTime();
    // Interpolate and Weight by isig
    #pragma omp parallel for
    for (auto &qso : quasars)
        qso->interpMesh2Out(mesh_cgd);

    t2 = mytime::timer.getTime();
    ++timings["interp"].first;
    timings["interp"].second += t2 - dt;

    if (verbose)
        LOG::LOGGER.STD("    multMeshComp took %.2f s.\n", 60.0 * (t2 - t1));
}


void Qu3DEstimator::multParticleComp() {
    double t1 = mytime::timer.getTime(), dt = 0;

    #pragma omp parallel for schedule(dynamic, 4)
    for (auto &qso : quasars)
        qso->multCovNeighbors(p3d_model.get(), effective_chi);

    dt = mytime::timer.getTime() - t1;
    ++timings["PPcomp"].first;
    timings["PPcomp"].second += dt;

    if (verbose)
        LOG::LOGGER.STD("    multParticleComp took %.2f s.\n", 60.0 * dt);
}

void Qu3DEstimator::multiplyCovVector() {
    /* Multiply each quasar's *in pointer and save to *out pointer.
       (I + R^-1/2 N^-1/2 G^1/2 S G^1/2 N^-1/2 R^-1/2) z = out
    */
    double dt = mytime::timer.getTime();

    // Multiply out with marg. matrix if enabled
    // Multiply out with isig
    // Evolve with redshift growth
    if (CONT_MARG_ENABLED) {
        #pragma omp parallel for schedule(static, 8)
        for (auto &qso : quasars)
            qso->setInIsigWithMarg();

        ioh::continuumMargFileHandler->rewind();
        ++timings["Marg"].first;
        timings["Marg"].second += mytime::timer.getTime() - dt;
    }
    else {
        #pragma omp parallel for
        for (auto &qso : quasars)
            qso->setInIsigNoMarg();
    }

    // Add long wavelength mode to Cy
    multMeshComp();

    if (pp_enabled)
        multParticleComp();

    // Evolve out with redshift growth
    // Multiply out with isig (These are saved to z1)
    // Multiply out with marg. matrix if enabled
    // Add I.y to out
    if (CONT_MARG_ENABLED) {
        double tm1 = mytime::timer.getTime();

        #pragma omp parallel for schedule(static, 8)
        for (auto &qso : quasars) {
            for (int i = 0; i < qso->N; ++i)
                qso->out[i] *= qso->isig[i] * qso->z1[i];

            qso->multInputWithMarg(qso->out);
            std::swap(qso->out, qso->in_isig);

            #pragma omp simd
            for (int i = 0; i < qso->N; ++i)
                qso->out[i] += qso->in[i];
        }
        ioh::continuumMargFileHandler->rewind();
        ++timings["Marg"].first;
        timings["Marg"].second += mytime::timer.getTime() - tm1;
    }
    else {
        #pragma omp parallel for
        for (auto &qso : quasars) {
            for (int i = 0; i < qso->N; ++i) {
                qso->out[i] *= qso->isig[i] * qso->z1[i];
                qso->out[i] += qso->in[i];
            }
        }
    }

    dt = mytime::timer.getTime() - dt;
    ++timings["mCov"].first;
    timings["mCov"].second += dt;
}


double Qu3DEstimator::updateY(double residual_norm2) {
    double t1 = mytime::timer.getTime(), t2 = 0;

    double pTCp = 0, alpha = 0, new_residual_norm = 0;

    /* Multiply C x search into Cy => C. p(in) = out*/
    updateYMatrixVectorFunction();

    // Get pT . C . p
    #pragma omp parallel for reduction(+:pTCp)
    for (const auto &qso : quasars)
        pTCp += cblas_ddot(qso->N, qso->in, 1, qso->out, 1);

    if (pTCp <= 0) {
        LOG::LOGGER.ERR("Negative pTCp = %.9e (All), ", pTCp);
        dumpSearchDirection();

        pTCp = 0;
        verbose = false;
        multMeshComp();
        #pragma omp parallel for reduction(+:pTCp, alpha)
        for (auto &qso : quasars) {
            for (int i = 0; i < qso->N; ++i)
                qso->out[i] *= qso->isig[i] * qso->z1[i];
            pTCp += cblas_ddot(qso->N, qso->in, 1, qso->out, 1);
            alpha += cblas_ddot(qso->N, qso->in, 1, qso->in, 1);
        }

        LOG::LOGGER.ERR("pTp = %.9e, pTS_Lp = %.9e, ", alpha, pTCp);
        pTCp = 0;
        #pragma omp parallel for schedule(dynamic, 4) reduction(+:pTCp)
        for (auto &qso : quasars) {
            std::fill_n(qso->out, qso->N, 0);
            qso->multCovNeighbors(p3d_model.get(), effective_chi);
            for (int i = 0; i < qso->N; ++i)
                qso->out[i] *= qso->isig[i] * qso->z1[i];
            pTCp += cblas_ddot(qso->N, qso->in, 1, qso->out, 1);
        }

        LOG::LOGGER.ERR("pTS_Sp = %.9e.\n", pTCp);
        return 0;
    }

    alpha = residual_norm2 / pTCp;

    /* Update y in the search direction, restore qso->in
       Update residual */
    #pragma omp parallel for reduction(+:new_residual_norm)
    for (auto &qso : quasars) {
        /* in is search.get() */
        cblas_daxpy(qso->N, alpha, qso->in, 1, qso->y.get(), 1);
        cblas_daxpy(qso->N, -alpha, qso->out, 1, qso->residual.get(), 1);

        new_residual_norm += cblas_ddot(
            qso->N, qso->residual.get(), 1, qso->residual.get(), 1);
    }

    t2 = mytime::timer.getTime() - t1;
    if (verbose)
        LOG::LOGGER.STD("    updateY took %.2f s.\n", 60.0 * t2);

    return sqrt(new_residual_norm);
}


void Qu3DEstimator::conjugateGradientDescent(bool z2y) {
    double dt = mytime::timer.getTime();
    int niter = 1;

    double init_residual_norm = 0, old_residual_prec = 0,
           new_residual_norm = 0;

    std::vector<double> conv_vec;
    conv_vec.reserve(max_conj_grad_steps + 1);
    updateYMatrixVectorFunction = [this]() { this->multiplyCovVector(); };

    if (verbose)
        LOG::LOGGER.STD("  Entered conjugateGradientDescent.\n");

    if (CONT_MARG_ENABLED) {
        /* Marginalize. Then, initial guess */
        #pragma omp parallel for schedule(static, 8)
        for (auto &qso : quasars) {
            qso->multInputWithMarg(qso->truth);
            std::swap(qso->truth, qso->in_isig);
            qso->multInvCov(p3d_model.get(), qso->truth, qso->in, pp_enabled);
        }
        ioh::continuumMargFileHandler->rewind();
        ++timings["Marg"].first;
        timings["Marg"].second += mytime::timer.getTime() - dt;
    }
    else {
        /* Initial guess */
        #pragma omp parallel for schedule(dynamic, 8)
        for (auto &qso : quasars)
            qso->multInvCov(p3d_model.get(), qso->truth, qso->in, pp_enabled);
    }

    multiplyCovVector();

    #pragma omp parallel for reduction(+:init_residual_norm, old_residual_prec)
    for (auto &qso : quasars) {
        for (int i = 0; i < qso->N; ++i)
            qso->residual[i] = qso->truth[i] - qso->out[i];

        // Only search is multiplied from here until endconjugateGradientDescent
        qso->in = qso->search.get();

        // set search = InvCov . residual
        qso->multInvCov(p3d_model.get(), qso->residual.get(), qso->in, pp_enabled);

        init_residual_norm += cblas_ddot(
            qso->N, qso->residual.get(), 1, qso->residual.get(), 1);
        old_residual_prec += cblas_ddot(qso->N, qso->residual.get(), 1, qso->in, 1);
    }

    init_residual_norm = sqrt(init_residual_norm);
    conv_vec.push_back(init_residual_norm);
    if (hasConverged(init_residual_norm, tolerance))
        goto endconjugateGradientDescent;

    if (absolute_tolerance) init_residual_norm = 1;

    for (; niter <= max_conj_grad_steps; ++niter) {
        new_residual_norm = updateY(old_residual_prec) / init_residual_norm;
        conv_vec.push_back(new_residual_norm);
        bool end_iter = hasConverged(new_residual_norm, tolerance);

        if (end_iter)
            goto endconjugateGradientDescent;

        double new_residual_prec = 0;
        // Calculate InvCov . residual into out
        #pragma omp parallel for reduction(+:new_residual_prec)
        for (auto &qso : quasars) {
            // set z (out) = InvCov . residual
            qso->multInvCov(p3d_model.get(), qso->residual.get(), qso->out, pp_enabled);
            new_residual_prec += cblas_ddot(qso->N, qso->residual.get(), 1, qso->out, 1);
        }

        double beta = new_residual_prec / old_residual_prec;
        old_residual_prec = new_residual_prec;

        // New direction using preconditioned z = InvCov . residual
        #pragma omp parallel for
        for (auto &qso : quasars) {
            #pragma omp simd
            for (int i = 0; i < qso->N; ++i)
                qso->search[i] = beta * qso->search[i] + qso->out[i];
        }
    }

endconjugateGradientDescent:
    if (verbose)
        LOG::LOGGER.STD(
            "  conjugateGradientDescent finished in %d iterations.\n", niter);

    if (z2y and CONT_MARG_ENABLED) {
        double tm1 = mytime::timer.getTime();

        #pragma omp parallel for schedule(static, 8)
        for (auto &qso : quasars) {
            qso->in = qso->y.get();
            qso->multInputWithMarg(qso->in);
            std::copy_n(qso->in_isig, qso->N, qso->in);
            qso->multIsigInVector();
        }
        ioh::continuumMargFileHandler->rewind();
        ++timings["Marg"].first;
        timings["Marg"].second += mytime::timer.getTime() - tm1;
    }
    else if (z2y) {
        #pragma omp parallel for
        for (auto &qso : quasars) {
            qso->in = qso->y.get();
            qso->multIsigInVector();
        }
    }
    else {
        for (auto &qso : quasars)
            qso->in = qso->y.get();
    }

    ++timings["CGD"].first;
    convergence_file->write(conv_vec.data(), conv_vec.size(),
                            "CGD-" + std::to_string(timings["CGD"].first));
    convergence_file->flush();
    dt = mytime::timer.getTime() - dt;
    timings["CGD"].second += dt;
}


void Qu3DEstimator::multDerivMatrixVec(int i) {
    static size_t mesh_kz_max = std::min(
        size_t(ceil((KMAX_EDGE - bins::KBAND_EDGES[0]) / mesh_drv.k_fund[2])),
        mesh_drv.ngrid_kz);

    double t1 = mytime::timer.getTime();
    int imu = i / bins::NUMBER_OF_K_BANDS, ik = i % bins::NUMBER_OF_K_BANDS;

    double kmin = std::max(bins::KBAND_CENTERS[ik] - DK_BIN,
                           bins::KBAND_EDGES[0]),
           kmax = std::min(bins::KBAND_CENTERS[ik] + DK_BIN,
                           bins::KBAND_EDGES[bins::NUMBER_OF_K_BANDS]);
    bool is_last_k_bin = ik == (bins::NUMBER_OF_K_BANDS - 1),
         is_first_k_bin = ik == 0;

    std::function<double(double)> legendre_w;
    switch (imu) {
    case 0: legendre_w = legendre0; break;
    case 1: legendre_w = legendre2; break;
    case 2: legendre_w = legendre4; break;
    case 3: legendre_w = legendre6; break;
    default: legendre_w = std::bind(legendre, std::placeholders::_1, 2 * imu);
    }

    #pragma omp parallel for schedule(dynamic, 4)
    for (size_t jxy = 0; jxy < mesh_drv.ngrid_xy; ++jxy) {
        size_t jj = mesh_drv.ngrid_kz * jxy;

        std::fill_n(mesh_drv.field_k.begin() + jj, mesh_drv.ngrid_kz, 0);

        double kperp = mesh_drv.getKperpFromIperp(jxy);

        if (kperp >= kmax || kperp < specifics::MIN_KERP)
            continue;

        kperp *= kperp;
        for (size_t jz = 0; jz < mesh_kz_max; ++jz) {
<<<<<<< HEAD
            double kz = jz * mesh_drv.k_fund[2],
                   kt = sqrt(kz * kz + kperp) + 1e-300,
=======
            double kz = jz * mesh.k_fund[2], kt = sqrt(kz * kz + kperp),
>>>>>>> 0965607e
                   alpha;
            if (kt < kmin)  continue;
            else if (kt >= kmax)  break;

            if (is_last_k_bin && (kt > bins::KBAND_CENTERS[ik]))
                alpha = 1.0;
            else if (is_first_k_bin && (kt < bins::KBAND_CENTERS[0]))
                alpha = 1.0;
            else
                alpha = (1.0 - fabs(kt - bins::KBAND_CENTERS[ik]) / DK_BIN);

<<<<<<< HEAD
            alpha *= legendre(2 * imu, kz / kt)
                     * p3d_model->getSpectroWindow2(kz) / mesh_drv.size_real;
            mesh_drv.field_k[jj + jz] = alpha * mesh_rnd.field_k[jj + jz]; 
=======
            if (kt != 0)  kt = kz / kt;
            alpha *= legendre_w(kt) * mesh.invtotalvol
                     * p3d_model->getSpectroWindow2(kz);
            mesh.field_k[jj + jz] = alpha * mesh_rnd.field_k[jj + jz]; 
>>>>>>> 0965607e
        }
    }

    mesh_drv.rawFftK2X();

    #pragma omp parallel for
    for (auto &qso : quasars)
        qso->interpMesh2TruthIsig(mesh_drv);

    ++timings["mDerivMatVec"].first;
    timings["mDerivMatVec"].second += mytime::timer.getTime() - t1;
}


void Qu3DEstimator::multiplyDerivVectors(
        double *o1, double *o2, double *lout, const RealField3D &other
) {
    /* Adds current results into o1 (+=). If o2 is nullptr, the operations is
       directly performed on o1. Otherwise, current results first saved into
       a local array, then o1 += lout, and o2 += lout * lout.

       If you pass lout != nullptr, current results are saved into this array.
    */
    static size_t mesh_kz_max = std::min(
        size_t(ceil((KMAX_EDGE - bins::KBAND_EDGES[0]) / mesh_drv.k_fund[2])),
        mesh_drv.ngrid_kz);
    static auto _lout = std::make_unique<double[]>(NUMBER_OF_P_BANDS);

    double dt = mytime::timer.getTime();

    /* Evolve with Z, save C^-1 . v (in) into mesh  & FFT */
    reverseInterpolateZ(mesh_drv);
    mesh_drv.rawFftX2K();

    if (lout == nullptr)
        lout = (o2 == nullptr) ? o1 : _lout.get();

    std::fill_n(lout, NUMBER_OF_P_BANDS, 0);

    std::function<double(size_t)> my_norm;
    if (&other == &mesh_drv) {
        my_norm = [this](size_t jj) { return std::norm(mesh_drv.field_k[jj]); };
    }
    else {
        my_norm = [this, &other](size_t jj) {
            return mesh_drv.field_k[jj].real() * other.field_k[jj].real()
               + mesh_drv.field_k[jj].imag() * other.field_k[jj].imag();
        };
    }

    #pragma omp parallel for reduction(+:lout[0:NUMBER_OF_P_BANDS]) \
                             schedule(dynamic, 4)
    for (size_t jxy = 0; jxy < mesh_drv.ngrid_xy; ++jxy) {
        double kperp = mesh_drv.getKperpFromIperp(jxy), temp, temp2, temp3;

        if (kperp >= KMAX_EDGE || kperp < specifics::MIN_KERP)
            continue;

        int ik = (kperp - bins::KBAND_EDGES[0]) / DK_BIN, ik2;

        size_t jj = mesh_drv.ngrid_kz * jxy;
        if (kperp >= bins::KBAND_EDGES[0]) {  // mu = 0
            temp = my_norm(jj);
            temp2 = (1.0 - fabs(kperp - bins::KBAND_CENTERS[ik]) / DK_BIN);
            temp3 = temp * (1.0 - temp2);
            temp *= temp2;

            if (kperp > bins::KBAND_CENTERS[ik])
                ik2 = std::min(bins::NUMBER_OF_K_BANDS - 1, ik + 1);
            else
                ik2 = std::max(0, ik - 1);

            lout[ik] += temp;
            lout[ik2] += temp3;

            lout[ik + bins::NUMBER_OF_K_BANDS] -= 0.5 * temp;
            lout[ik2 + bins::NUMBER_OF_K_BANDS] -= 0.5 * temp3;

            lout[ik + 2 * bins::NUMBER_OF_K_BANDS] += 0.375 * temp;
            lout[ik2 + 2 * bins::NUMBER_OF_K_BANDS] += 0.375 * temp3;

            #if NUMBER_OF_MULTIPOLES > 3
            lout[ik + 3 * bins::NUMBER_OF_K_BANDS] -= 0.3125 * temp;
            lout[ik2 + 3 * bins::NUMBER_OF_K_BANDS] -= 0.3125 * temp3;
            #endif
            #if NUMBER_OF_MULTIPOLES > 4
            for (int l = 4; l < NUMBER_OF_MULTIPOLES; ++l) {
                lout[ik + l * bins::NUMBER_OF_K_BANDS] +=
                    temp * legendre(2 * l, 0.0);
                lout[ik2 + l * bins::NUMBER_OF_K_BANDS] +=
                    temp3 * legendre(2 * l, 0.0);
            }
            #endif
        }

        kperp *= kperp;
        for (size_t k = 1; k < mesh_kz_max; ++k) {
            double kz = k * mesh_drv.k_fund[2], kt = sqrt(kz * kz + kperp), mu;
            if (kt >= KMAX_EDGE || kt < bins::KBAND_EDGES[0])
                continue;

            ik = (kt - bins::KBAND_EDGES[0]) / DK_BIN;
            mu = kz / kt;

            temp = 2.0 * my_norm(k + jj) * p3d_model->getSpectroWindow2(kz);
            temp2 = (1.0 - fabs(kt - bins::KBAND_CENTERS[ik]) / DK_BIN);
            temp3 = temp * (1.0 - temp2);
            temp *= temp2;

            if (kt > bins::KBAND_CENTERS[ik])
                ik2 = std::min(bins::NUMBER_OF_K_BANDS - 1, ik + 1);
            else
                ik2 = std::max(0, ik - 1);

            lout[ik] += temp;
            lout[ik2] += temp3;

            temp2 = legendre2(mu);
            lout[ik + bins::NUMBER_OF_K_BANDS] += temp * temp2;
            lout[ik2 + bins::NUMBER_OF_K_BANDS] += temp3 * temp2;

            temp2 = legendre4(mu);
            lout[ik + 2 * bins::NUMBER_OF_K_BANDS] += temp * temp2;
            lout[ik2 + 2 * bins::NUMBER_OF_K_BANDS] += temp3 * temp2;

            #if NUMBER_OF_MULTIPOLES > 3
            temp2 = legendre6(mu);
            lout[ik + 3 * bins::NUMBER_OF_K_BANDS] += temp * temp2;
            lout[ik2 + 3 * bins::NUMBER_OF_K_BANDS] += temp3 * temp2;
            #endif
            #if NUMBER_OF_MULTIPOLES > 4
            for (int l = 4; l < NUMBER_OF_MULTIPOLES; ++l) {
                temp2 = legendre(2 * l, mu);
                lout[ik + l * bins::NUMBER_OF_K_BANDS] += temp * temp2;
                lout[ik2 + l * bins::NUMBER_OF_K_BANDS] += temp3 * temp2;
            }
            #endif
        }
    }

    cblas_dscal(NUMBER_OF_P_BANDS, mesh_drv.invtotalvol, lout, 1);

    if (o2 != nullptr) {
        for (int i = 0; i < NUMBER_OF_P_BANDS; ++i) {
            o1[i] += lout[i];
            o2[i] += lout[i] * lout[i];
        }
    }

    dt = mytime::timer.getTime() - dt;
    ++timings["mDeriv"].first;
    timings["mDeriv"].second += dt;
}


void Qu3DEstimator::estimatePower() {
    LOG::LOGGER.STD("Calculating power spectrum.\n");
    /* calculate Cinv . delta into y */
    conjugateGradientDescent();

    LOG::LOGGER.STD("  Multiplying with derivative matrices.\n");
    /* Evolve with Z, save C^-1 . v (in) into mesh  & FFT */
    multiplyDerivVectors(raw_power.get(), nullptr);

    result_file->write(raw_power.get(), NUMBER_OF_P_BANDS, "FPOWER");
    result_file->flush();
    logTimings();
}


void Qu3DEstimator::filter() {
    if (mympi::this_pe != 0)
        return;

    std::copy_n(fisher.get(), bins::FISHER_SIZE, covariance.get());
    mxhelp::LAPACKE_InvertMatrixLU(covariance.get(), NUMBER_OF_P_BANDS);
    cblas_dgemv(
        CblasRowMajor, CblasNoTrans, NUMBER_OF_P_BANDS, NUMBER_OF_P_BANDS,
        0.5, covariance.get(), NUMBER_OF_P_BANDS,
        raw_power.get(), 1,
        0, filt_power.get(), 1);

    cblas_dgemv(
        CblasRowMajor, CblasNoTrans, NUMBER_OF_P_BANDS, NUMBER_OF_P_BANDS,
        0.5, covariance.get(), NUMBER_OF_P_BANDS,
        raw_bias.get(), 1,
        0, filt_bias.get(), 1);
}


std::string _getFname(std::string x) {
    std::ostringstream buffer(process::FNAME_BASE, std::ostringstream::ate);
    buffer << x << '_' << mympi::this_pe << ".txt";
    return buffer.str();
}


void Qu3DEstimator::write() {
    if (mympi::this_pe != 0)
        return;

    std::string fname = _getFname("_p3d");
    FILE *toWrite = ioh::open_file(fname.c_str(), "w");

    specifics::printBuildSpecifics(toWrite);
    config.writeConfig(toWrite);

    fprintf(toWrite, "# -----------------------------------------------------------------\n"
        "# File Template\n# Nk\n"
        "# kperp | kz | P3D | e_P3D | Pfid | d | b | Fd | Fb\n"
        "# Nk     : Number of k bins\n"
        "# k      : k bin [Mpc^-1]\n"
        "# l      : Multipole\n"
        "# P3D    : Estimated P3D [Mpc^3]\n"
        "# e_P3D  : Gaussian error in estimated P3D [Mpc^3]\n"
        "# d      : Power estimate before noise (b) subtracted [Mpc^3]\n"
        "# b      : Noise estimate [Mpc^3]\n"
        "# Fd     : d before Fisher\n"
        "# Fb     : b before Fisher\n"
        "# -----------------------------------------------------------------\n");

    // if (damping_pair.first)
    //     fprintf(toWrite, "# Damped: True\n");
    // else
    //     fprintf(toWrite, "# Damped: False\n");

    // fprintf(toWrite, "# Damping constant: %.3e\n", damping_pair.second);
    fprintf(toWrite, "# %d\n", bins::NUMBER_OF_K_BANDS);
    fprintf(
        toWrite,
        "%14s %s %14s %14s %14s %14s %14s %14s\n", 
        "k", "l", "P3D", "e_P3D", "d", "b", "Fd", "Fb");

    for (int imu = 0; imu < NUMBER_OF_MULTIPOLES; ++imu) {
        for (int ik = 0; ik < bins::NUMBER_OF_K_BANDS; ++ik) {
            size_t i = ik + bins::NUMBER_OF_K_BANDS * imu;
            int l = 2 * imu;
            double k = bins::KBAND_CENTERS[ik],
                   P3D = filt_power[i] - filt_bias[i],
                   e_P3D = sqrt(covariance[i * (NUMBER_OF_P_BANDS + 1)]),
                   d = filt_power[i],
                   b = filt_bias[i],
                   Fd = raw_power[i],
                   Fb = raw_bias[i];
            fprintf(toWrite,
                    "%14e %d %14e %14e %14e %14e %14e %14e\n", 
                    k, l, P3D, e_P3D, d, b, Fd, Fb);
        }
    }

    fclose(toWrite);
    LOG::LOGGER.STD("P3D estimate saved as %s.\n", fname.c_str());

    fname = _getFname("_fisher");
    mxhelp::fprintfMatrix(
        fname.c_str(), fisher.get(),
        NUMBER_OF_P_BANDS, NUMBER_OF_P_BANDS);

    LOG::LOGGER.STD("Fisher matrix saved as %s.\n", fname.c_str());
}


#include "qu3d/optimal_qu3d_mc.cpp"
#include "qu3d/optimal_qu3d_extra.cpp"

int main(int argc, char *argv[]) {
    mympi::init(argc, argv);

    if (argc < 2) {
        fprintf(stderr, "Missing config file!\n");
        return 1;
    }

    const char *FNAME_CONFIG = argv[1];

    myomp::init_fftw();
    gsl_set_error_handler_off();

    ConfigFile config = ConfigFile();

    try
    {
        config.readFile(FNAME_CONFIG);
        LOG::LOGGER.open(config.get("OutputDir", "."), mympi::this_pe);
        specifics::printBuildSpecifics();
        mytime::writeTimeLogHeader();
    }
    catch (std::exception& e)
    {
        fprintf(stderr, "Error while reading config file: %s\n", e.what());
        myomp::clean_fftw();
        mympi::finalize();
        return 1;
    }

    try
    {
        process::readProcess(config);
        bins::readBins(config);
        specifics::readSpecifics(config);
        // conv::readConversion(config);
        // fidcosmo::readFiducialCosmo(config);
    }
    catch (std::exception& e)
    {
        LOG::LOGGER.ERR("Error while parsing config file: %s\n",
            e.what());
        myomp::clean_fftw();
        mympi::finalize();
        return 1;
    }

    try {
        Qu3DEstimator qps(config);
        bool test_gaussian_field = config.getInteger("TestGaussianField") > 0;
        bool test_symmetry = config.getInteger("TestSymmetry") > 0;
        bool test_hsqrt = config.getInteger("TestHsqrt") > 0;
        config.checkUnusedKeys();

        if (qps.max_eval_enabled)
            qps.estimateMaxEvals();

        if (test_symmetry)
            qps.testSymmetry();

        if (test_hsqrt)
            qps.testHSqrt();

        if (test_gaussian_field)
            qps.replaceDeltasWithGaussianField();

        qps.estimatePower();

        if (qps.total_bias_enabled)
            qps.estimateTotalBiasMc();

        if (qps.noise_bias_enabled)
            qps.estimateNoiseBiasMc();

        // if (qps.fisher_rnd_enabled) {
        //     qps.estimateFisherFromRndDeriv();
        //     qps.filter();
        // }

        if (qps.fisher_direct_enabled) {
            qps.estimateFisherDirect();
            qps.filter();
        }

        qps.write();
    }
    catch (std::exception& e) {
        LOG::LOGGER.ERR(e.what());
        myomp::clean_fftw();
        mympi::finalize();
        return 1;
    }

    myomp::clean_fftw();
    mympi::finalize();
    return 0;
}<|MERGE_RESOLUTION|>--- conflicted
+++ resolved
@@ -1162,12 +1162,7 @@
 
         kperp *= kperp;
         for (size_t jz = 0; jz < mesh_kz_max; ++jz) {
-<<<<<<< HEAD
-            double kz = jz * mesh_drv.k_fund[2],
-                   kt = sqrt(kz * kz + kperp) + 1e-300,
-=======
             double kz = jz * mesh.k_fund[2], kt = sqrt(kz * kz + kperp),
->>>>>>> 0965607e
                    alpha;
             if (kt < kmin)  continue;
             else if (kt >= kmax)  break;
@@ -1179,16 +1174,10 @@
             else
                 alpha = (1.0 - fabs(kt - bins::KBAND_CENTERS[ik]) / DK_BIN);
 
-<<<<<<< HEAD
-            alpha *= legendre(2 * imu, kz / kt)
-                     * p3d_model->getSpectroWindow2(kz) / mesh_drv.size_real;
+            if (kt != 0)  kt = kz / kt;
+            alpha *= legendre_w(kt) * mesh_drv.invtotalvol
+                     * p3d_model->getSpectroWindow2(kz);
             mesh_drv.field_k[jj + jz] = alpha * mesh_rnd.field_k[jj + jz]; 
-=======
-            if (kt != 0)  kt = kz / kt;
-            alpha *= legendre_w(kt) * mesh.invtotalvol
-                     * p3d_model->getSpectroWindow2(kz);
-            mesh.field_k[jj + jz] = alpha * mesh_rnd.field_k[jj + jz]; 
->>>>>>> 0965607e
         }
     }
 
