--- conflicted
+++ resolved
@@ -375,11 +375,7 @@
     itp_dv = sqhelper::getLinearSpacing(LENGTH_V, N_V_POINTS);
 
     return std::make_shared<DiscreteInterpolation1D>(
-<<<<<<< HEAD
         itp_v1, itp_dv, N_V_POINTS, derivative_array.get());
-=======
-        itp_v1, itp_dv, derivative_array.get(), N_V_POINTS);
->>>>>>> 1279eb2f
 }
 
 void SQLookupTable::readSQforR(
@@ -406,7 +402,6 @@
     }
 }
 
-<<<<<<< HEAD
 void SQLookupTable::computeDerivativeMatrices(
         int r_index, double conv_skm2iA,
         DiscreteInterpolation1D *interpLnW2,
@@ -450,8 +445,6 @@
     }
 }
 
-=======
->>>>>>> 1279eb2f
 int SQLookupTable::findSpecResIndex(int spec_res, double dv) const
 {
     double rounded_dv = round(dv/5)*5;
