--- conflicted
+++ resolved
@@ -46,12 +46,8 @@
 
     // Uninitialized arrays
     // Oversampled resomat specifics
-<<<<<<< HEAD
     bool on_oversampling;
     double *_finer_lambda, *_finer_matrix, *_vmatrix, *_zmatrix;
-=======
-    double  *_finer_lambda, *_finer_matrix; // Host
->>>>>>> 76e8ac06
 
     // DATA_SIZE x DATA_SIZE sized matrices 
     // Note that noise matrix is diagonal and stored as pointer to its array 
