--- conflicted
+++ resolved
@@ -70,11 +70,7 @@
     void _setQiMatrix(double *qi, int i_kz);
     void _addMarginalizations();
     void _getWeightedMatrix(double *m);
-<<<<<<< HEAD
     void _dotQi(const double *m, double *out, int idx=0);
-    void _getFisherMatrix(const double *Q_ikz_matrix_T, int idx);
-=======
->>>>>>> affd0b77
 
     friend class TestOneQSOEstimate;
 
