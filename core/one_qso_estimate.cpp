--- conflicted
+++ resolved
@@ -196,16 +196,8 @@
 
 OneQSOEstimate::~OneQSOEstimate()
 {
-<<<<<<< HEAD
+    process::MEMORY_ALLOC += getMinMemUsage();
     delete qFile;
-=======
-    process::MEMORY_ALLOC += getMinMemUsage();
-
-    delete [] flux_array;
-    delete [] lambda_array;
-    delete [] velocity_array;
-    delete [] noise_array;
->>>>>>> 2971de7f
 
     if (nqj_eff > 0)
         delete [] stored_qj;
