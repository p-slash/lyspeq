#include "core/quadratic_estimate.hpp"

#include <cmath>
#include <algorithm>
#include <cstdio>
#include <cstdlib> // system
#include <cassert>
#include <stdexcept>
#include <string>
#include <sstream>      // std::ostringstream

#include <gsl/gsl_cblas.h>

#if defined(ENABLE_MPI)
#include "mpi.h" 
#endif

#include "core/matrix_helper.hpp"
#include "core/global_numbers.hpp"
#include "core/fiducial_cosmology.hpp"
#include "io/io_helper_functions.hpp"
#include "io/logger.hpp"

//-------------------------------------------------------

int index_of_min_element(double *a, int size)
{
    int i = 0;
    for (int j = 1; j < size; j++)
    {
        if (a[j] < a[i])    i = j;
    }

    return i;
}
//-------------------------------------------------------


OneDQuadraticPowerEstimate::OneDQuadraticPowerEstimate(const char *fname_list, const char *dir)
{
    Z_BIN_COUNTS = new int[bins::NUMBER_OF_Z_BINS+2]();

    // Allocate memory
    for (int dbt_i = 0; dbt_i < 3; ++dbt_i)
    {
        dbt_estimate_sum_before_fisher_vector[dbt_i] = new double[bins::TOTAL_KZ_BINS];
        dbt_estimate_fisher_weighted_vector[dbt_i]   = new double[bins::TOTAL_KZ_BINS];
    }

    previous_power_estimate_vector = new double[bins::TOTAL_KZ_BINS];
    current_power_estimate_vector  = new double[bins::TOTAL_KZ_BINS]();
    fisher_matrix_sum              = new double[bins::TOTAL_KZ_BINS*bins::TOTAL_KZ_BINS];
    inverse_fisher_matrix_sum      = new double[bins::TOTAL_KZ_BINS*bins::TOTAL_KZ_BINS];

    isFisherInverted = false; 

    _readQSOFiles(fname_list, dir);
}

void OneDQuadraticPowerEstimate::_readQSOFiles(const char *fname_list, const char *dir)
{
    LOG::LOGGER.STD("Initial reading of quasar spectra and estimating CPU time.\n");

    std::vector<std::string> fpaths;
    NUMBER_OF_QSOS = ioh::readList(fname_list, fpaths);
    
    std::rotate(fpaths.begin(), fpaths.begin()+NUMBER_OF_QSOS*process::this_pe/process::total_pes, fpaths.end());

    // Create objects for each QSO
    cpu_fname_vector.reserve(NUMBER_OF_QSOS);
    double cpu_t_temp;

    for (std::vector<std::string>::iterator fq = fpaths.begin(); fq != fpaths.end(); ++fq)
    {
        fq->insert(0, "/");
        fq->insert(0, dir);

        OneQSOEstimate q_temp(*fq);
        cpu_t_temp = q_temp.getComputeTimeEst();
        
        ++Z_BIN_COUNTS[q_temp.ZBIN + 1];

        if (cpu_t_temp != 0)
            cpu_fname_vector.push_back(std::make_pair(cpu_t_temp, *fq));
    }
    
    NUMBER_OF_QSOS_OUT = Z_BIN_COUNTS[0] + Z_BIN_COUNTS[bins::NUMBER_OF_Z_BINS+1];

    LOG::LOGGER.STD("Z bin counts: ");
    for (int zm = 0; zm < bins::NUMBER_OF_Z_BINS+2; zm++)
        LOG::LOGGER.STD("%d ", Z_BIN_COUNTS[zm]);
    LOG::LOGGER.STD("\nNumber of quasars: %d\nQSOs in z bins: %d\n", NUMBER_OF_QSOS, NUMBER_OF_QSOS - NUMBER_OF_QSOS_OUT);

    LOG::LOGGER.STD("Sorting with respect to estimated cpu time.\n");
    std::sort(cpu_fname_vector.begin(), cpu_fname_vector.end()); // Ascending order
}

OneDQuadraticPowerEstimate::~OneDQuadraticPowerEstimate()
{
    for (int dbt_i = 0; dbt_i < 3; ++dbt_i)
    {
        delete [] dbt_estimate_sum_before_fisher_vector[dbt_i];
        delete [] dbt_estimate_fisher_weighted_vector[dbt_i];
    }

    delete [] previous_power_estimate_vector;
    delete [] current_power_estimate_vector;

    delete [] fisher_matrix_sum;
    delete [] inverse_fisher_matrix_sum;
}

void OneDQuadraticPowerEstimate::invertTotalFisherMatrix()
{
    double t = mytime::getTime();

    LOG::LOGGER.STD("Inverting Fisher matrix.\n");
    
    gsl_matrix_view fisher_mv    = gsl_matrix_view_array(fisher_matrix_sum, 
        bins::TOTAL_KZ_BINS, bins::TOTAL_KZ_BINS);
    gsl_matrix_view invfisher_mv = gsl_matrix_view_array(inverse_fisher_matrix_sum, 
        bins::TOTAL_KZ_BINS, bins::TOTAL_KZ_BINS);

    gsl_matrix *fisher_copy = gsl_matrix_alloc(bins::TOTAL_KZ_BINS, bins::TOTAL_KZ_BINS);
    gsl_matrix_memcpy(fisher_copy, &fisher_mv.matrix);
    
    mxhelp::invertMatrixLU(fisher_copy, &invfisher_mv.matrix);
    
    gsl_matrix_free(fisher_copy);

    isFisherInverted = true;

    t = mytime::getTime() - t;
    mytime::time_spent_on_f_inv += t;
}

void OneDQuadraticPowerEstimate::computePowerSpectrumEstimates()
{
    assert(isFisherInverted);

    LOG::LOGGER.STD("Estimating power spectrum.\n");

    std::copy(current_power_estimate_vector, current_power_estimate_vector + bins::TOTAL_KZ_BINS, 
        previous_power_estimate_vector);

    for (int dbt_i = 0; dbt_i < 3; ++dbt_i)
    {
        cblas_dsymv(CblasRowMajor, CblasUpper,
                    bins::TOTAL_KZ_BINS, 0.5, inverse_fisher_matrix_sum, bins::TOTAL_KZ_BINS,
                    dbt_estimate_sum_before_fisher_vector[dbt_i], 1,
                    0, dbt_estimate_fisher_weighted_vector[dbt_i], 1);
    }

    std::copy(dbt_estimate_fisher_weighted_vector[0], dbt_estimate_fisher_weighted_vector[0] + bins::TOTAL_KZ_BINS, 
        current_power_estimate_vector);
    mxhelp::vector_sub(current_power_estimate_vector, dbt_estimate_fisher_weighted_vector[1], bins::TOTAL_KZ_BINS);
    mxhelp::vector_sub(current_power_estimate_vector, dbt_estimate_fisher_weighted_vector[2], bins::TOTAL_KZ_BINS);
}

void OneDQuadraticPowerEstimate::_readScriptOutput(double *script_power, const char *fname, void *itsfits)
{
    int fr;
    FILE *tmp_fit_file = ioh::open_file(fname, "r");

<<<<<<< HEAD
    sprintf(tmp_ps_fname, "%s/tmppsfileXXXXXX", process::TMP_FOLDER);
    sprintf(tmp_fit_fname, "%s/tmpfitfileXXXXXX", process::TMP_FOLDER);
=======
    if (itsfits != NULL)
    {
        fidpd13::pd13_fit_params *iteration_fits = (fidpd13::pd13_fit_params *) itsfits;
>>>>>>> e4f6f1f9

        fr = fscanf(tmp_fit_file, "%le %le %le %le %le %le\n",
                &iteration_fits->A, &iteration_fits->n, &iteration_fits->alpha,
                &iteration_fits->B, &iteration_fits->beta, &iteration_fits->lambda);

        if (fr != 6)
            throw std::runtime_error("Reading fit parameters from tmp_fit_file!");
    }
    
    int kn, zm;
    for (int i_kz = 0; i_kz < bins::TOTAL_KZ_BINS; i_kz++)
    {
        SKIP_LAST_K_BIN_WHEN_ENABLED(i_kz)

        bins::getFisherMatrixBinNoFromIndex(i_kz, kn, zm);   
        
        fr = fscanf(tmp_fit_file, "%le\n", &script_power[i_kz]);

        if (fr != 1)
            throw std::runtime_error("Reading fit power values from tmp_fit_file!");

        script_power[i_kz] -= powerSpectrumFiducial(kn, zm);
    }

    fclose(tmp_fit_file);
}

// Note that fitting is done deviations plus fiducial power
void OneDQuadraticPowerEstimate::_fitPowerSpectra(double *fitted_power)
{
    static fidpd13::pd13_fit_params iteration_fits = fidpd13::FIDUCIAL_PD13_PARAMS;
    
    char tmp_ps_fname[320], tmp_fit_fname[320];
    ioh::create_tmp_file(tmp_ps_fname, TMP_FOLDER);
    ioh::create_tmp_file(tmp_fit_fname, TMP_FOLDER);
    
    writeSpectrumEstimates(tmp_ps_fname);

    std::ostringstream command;
    command << "lorentzian_fit.py " << tmp_ps_fname << " " << tmp_fit_fname << " "
            << iteration_fits.A << " " << iteration_fits.n << " " << iteration_fits.n << " ";

    // Do not pass redshift parameters if there is only one redshift bin
    if (bins::NUMBER_OF_Z_BINS > 1)  command << iteration_fits.B << " " << iteration_fits.beta << " ";
    
    command << iteration_fits.lambda;
    
    if (process::this_pe == 0) 
    {
        command
            << " >> " << LOG::LOGGER.getFileName(LOG::TYPE::STD);   
    }

    LOG::LOGGER.STD("%s\n", command.str().c_str());
    LOG::LOGGER.close();

    // Print from python does not go into LOG::LOGGER
    int s1 = system(command.str().c_str());
    
    LOG::LOGGER.reopen();
    remove(tmp_ps_fname);

    if (s1 != 0)
    {
        LOG::LOGGER.ERR("Error in fitting.\n");  
        throw std::runtime_error("fitting error");
    }

    _readScriptOutput(fitted_power, tmp_fit_fname, &iteration_fits);
    remove(tmp_fit_fname);
}

void OneDQuadraticPowerEstimate::_smoothPowerSpectra(double *smoothed_power)
{
    char tmp_ps_fname[320], tmp_smooth_fname[320];
    
    ioh::create_tmp_file(tmp_ps_fname, TMP_FOLDER);
    ioh::create_tmp_file(tmp_smooth_fname, TMP_FOLDER);

    writeSpectrumEstimates(tmp_ps_fname);

    std::ostringstream command;
    command << "smbivspline.py " << tmp_ps_fname << " " << tmp_smooth_fname; 
    
    if (process::this_pe == 0) 
    {
        command
            << " >> " << LOG::LOGGER.getFileName(LOG::TYPE::STD);   
    }
      
    LOG::LOGGER.STD("%s\n", command.str().c_str());
    LOG::LOGGER.close();

    // Print from python does not go into LOG::LOGGER
    int s1 = system(command.str().c_str());
    
    LOG::LOGGER.reopen();
    remove(tmp_ps_fname);

    if (s1 != 0)
    {
        LOG::LOGGER.ERR("Error in smoothing.\n");  
        throw std::runtime_error("smoothing error");
    }

    _readScriptOutput(smoothed_power, tmp_smooth_fname);
    remove(tmp_smooth_fname);
}


void OneDQuadraticPowerEstimate::_loadBalancing(std::vector<OneQSOEstimate*> &local_queue)
{
    LOG::LOGGER.STD("Load balancing for %d threads available.\n", process::total_pes);
    
    double load_balance_time = mytime::getTime();

    double *bucket_time = new double[process::total_pes]();

    std::vector<std::pair <double, std::string>>::reverse_iterator qe = cpu_fname_vector.rbegin();
    for (; qe != cpu_fname_vector.rend(); ++qe)
    {
        // find min time bucket
        int min_ind = index_of_min_element(bucket_time, process::total_pes);
        // add max time consuming to that bucket
        bucket_time[min_ind] += qe->first;

        if (min_ind == process::this_pe)
        {
            // Construct and add queue
            OneQSOEstimate *q_temp = new OneQSOEstimate(qe->second);
            local_queue.push_back(q_temp);
        }
    }

    double ave_balance = 0;
    for (int thr = 0; thr < process::total_pes; ++thr)
        ave_balance += bucket_time[thr] / process::total_pes;

    LOG::LOGGER.STD("Off-Balance: ");
    for (int thr = 0; thr < process::total_pes; ++thr)
        LOG::LOGGER.STD("%.1e ", bucket_time[thr]/ave_balance-1);
    LOG::LOGGER.STD("\n");

    delete [] bucket_time;
    load_balance_time = mytime::getTime() - load_balance_time;
    
    LOG::LOGGER.STD("Load balancing took %.2f sec.\n", load_balance_time*60.);
}

void OneDQuadraticPowerEstimate::iterate(int number_of_iterations, const char *fname_base)
{
    double total_time = 0, total_time_1it = 0;
    double *powerspectra_fits = new double[bins::TOTAL_KZ_BINS]();

    std::vector<OneQSOEstimate*> local_queue;
    _loadBalancing(local_queue);

    for (int i = 0; i < number_of_iterations; i++)
    {
        LOG::LOGGER.STD("Iteration number %d of %d.\n", i+1, number_of_iterations);
        
        total_time_1it = mytime::getTime();
    
        // Set total Fisher matrix and omn before F to zero for all k, z bins
        initializeIteration();

        #if 0
        double thread_time = mytime::getTime();

        LOG::LOGGER.STD("Start working in %d/%d thread with %lu qso in queue.\n", 
            process::this_pe, process::total_pes, local_queue.size());

        for (std::vector<OneQSOEstimate*>::iterator it = local_queue.begin(); it != local_queue.end(); ++it)
            (*it)->oneQSOiteration(powerspectra_fits, dbt_estimate_sum_before_fisher_vector, fisher_matrix_sum);

        thread_time = mytime::getTime() - thread_time;

        LOG::LOGGER.STD("Done for loop in %d/%d thread in %.2f minutes. Adding F and d critically.\n",
                process::this_pe, process::total_pes, thread_time);
        #endif

        // Calculation for each spectrum
        for (std::vector<OneQSOEstimate*>::iterator it = local_queue.begin(); it != local_queue.end(); ++it)
            (*it)->oneQSOiteration(powerspectra_fits, dbt_estimate_sum_before_fisher_vector, fisher_matrix_sum);

        // All reduce in MPI is enabled
        #if defined(ENABLE_MPI)
        MPI_Allreduce(MPI_IN_PLACE, fisher_matrix_sum, (bins::TOTAL_KZ_BINS*bins::TOTAL_KZ_BINS),
            MPI_DOUBLE, MPI_SUM, MPI_COMM_WORLD);
        
        for (int dbt_i = 0; dbt_i < 3; ++dbt_i)
            MPI_Allreduce(MPI_IN_PLACE, dbt_estimate_sum_before_fisher_vector[dbt_i], bins::TOTAL_KZ_BINS,
                MPI_DOUBLE, MPI_SUM, MPI_COMM_WORLD);
        #endif
        
        try
        {
            invertTotalFisherMatrix();
        }
        catch (std::exception& e)
        {
            LOG::LOGGER.ERR("ERROR while inverting Fisher matrix: %s.\n", e.what());
            
            delete [] powerspectra_fits;
            for (std::vector<OneQSOEstimate*>::iterator it = local_queue.begin(); it != local_queue.end(); ++it)
                delete *it;
            
            throw e;
        }
        
        computePowerSpectrumEstimates();
        total_time_1it  = mytime::getTime() - total_time_1it;
        total_time     += total_time_1it;
        
        if (process::this_pe == 0)
            iterationOutput(fname_base, i, total_time_1it, total_time);


        if (hasConverged())
        {
            LOG::LOGGER.STD("Iteration has converged in %d iterations.\n", i+1);
            break;
        }

        try
        {
            _smoothPowerSpectra(powerspectra_fits);
        }
        catch (std::exception& e)
        {
            LOG::LOGGER.ERR("ERROR in Python script: %s\n", e.what());

            delete [] powerspectra_fits;
            for (std::vector<OneQSOEstimate*>::iterator it = local_queue.begin(); it != local_queue.end(); ++it)
                delete *it;

            throw e;
        }
        
    }

    for (std::vector<OneQSOEstimate*>::iterator it = local_queue.begin(); it != local_queue.end(); ++it)
        delete *it;

    delete [] powerspectra_fits;
}

bool OneDQuadraticPowerEstimate::hasConverged()
{
    double  diff, pMax, p1, p2, r, rfull, abs_mean = 0., abs_max = 0.;
    bool    bool_converged = true;
    int     kn, zm;

    for (int i_kz = 0; i_kz < bins::TOTAL_KZ_BINS; ++i_kz)
    {
        SKIP_LAST_K_BIN_WHEN_ENABLED(i_kz)

        bins::getFisherMatrixBinNoFromIndex(i_kz, kn, zm);   
        
        p1 = fabs(current_power_estimate_vector[i_kz]);
        p2 = fabs(previous_power_estimate_vector[i_kz]);
        
        diff = fabs(p1 - p2);
        pMax = std::max(p1, p2);
        r    = diff / pMax;

        if (r > CONVERGENCE_EPS)    bool_converged = false;

        abs_mean += r / bins::DEGREE_OF_FREEDOM;
        abs_max   = std::max(r, abs_max);
    }
    
    LOG::LOGGER.STD("Mean relative change is %.1e.\n"
                    "Maximum relative change is %.1e. "
                    "Old test: Iteration converges when this is less than %.1e\n", 
                    abs_mean, abs_max, CONVERGENCE_EPS);
    
    // Perform a chi-square test as well
    // Maybe just do diagonal (dx)^2/F-1_ii
    
    mxhelp::vector_sub(previous_power_estimate_vector, current_power_estimate_vector, bins::TOTAL_KZ_BINS);

    r = 0;

    for (int i_kz = 0; i_kz < bins::TOTAL_KZ_BINS; ++i_kz)
    {
        SKIP_LAST_K_BIN_WHEN_ENABLED(i_kz)
        
        double  t = previous_power_estimate_vector[i_kz],
                e = inverse_fisher_matrix_sum[(1+bins::TOTAL_KZ_BINS) * i_kz];

        if (e < 0)  continue;

        r += (t*t) / e;
    }

    r  = sqrt(r / bins::DEGREE_OF_FREEDOM);

    rfull = sqrt(fabs(mxhelp::my_cblas_dsymvdot(previous_power_estimate_vector, fisher_matrix_sum, bins::TOTAL_KZ_BINS)) 
        / bins::DEGREE_OF_FREEDOM);
    
    LOG::LOGGER.TIME("%9.3e | %9.3e |\n", r, abs_mean);
    LOG::LOGGER.STD("Chi square convergence test: Diagonal Err: %.3f per dof. Full Fisher: %.3f per dof."
                    "Iteration converges when either is less than %.2f\n", 
                    r, rfull, specifics::CHISQ_CONVERGENCE_EPS);

    bool_converged = r < specifics::CHISQ_CONVERGENCE_EPS || rfull < specifics::CHISQ_CONVERGENCE_EPS;

    return bool_converged;
}

void OneDQuadraticPowerEstimate::writeFisherMatrix(const char *fname)
{
    gsl_matrix_view fisher_mv = gsl_matrix_view_array(fisher_matrix_sum, bins::TOTAL_KZ_BINS, bins::TOTAL_KZ_BINS);

    mxhelp::fprintfMatrix(fname, &fisher_mv.matrix);

    LOG::LOGGER.IO("Fisher matrix saved as %s.\n", fname);
}

void OneDQuadraticPowerEstimate::writeSpectrumEstimates(const char *fname)
{
    FILE *toWrite;
    int i_kz, kn, zm;
    double z, k, p, e;

    toWrite = ioh::open_file(fname, "w");
    
    #ifdef LAST_K_EDGE
    fprintf(toWrite, "%d %d\n", bins::NUMBER_OF_Z_BINS, bins::NUMBER_OF_K_BANDS-1);
    #else
    fprintf(toWrite, "%d %d\n", bins::NUMBER_OF_Z_BINS, bins::NUMBER_OF_K_BANDS);
    #endif

    for (zm = 0; zm <= bins::NUMBER_OF_Z_BINS+1; ++zm)
        fprintf(toWrite, "%d ", Z_BIN_COUNTS[zm]);

    fprintf(toWrite, "\n");

    for (i_kz = 0; i_kz < bins::TOTAL_KZ_BINS; ++i_kz)
    {
        SKIP_LAST_K_BIN_WHEN_ENABLED(i_kz)

        bins::getFisherMatrixBinNoFromIndex(i_kz, kn, zm);   
        
        // if (Z_BIN_COUNTS[zm+1] == 0)  continue;

        z = bins::ZBIN_CENTERS[zm];
        k = bins::KBAND_CENTERS[kn];
        p = current_power_estimate_vector[i_kz] + powerSpectrumFiducial(kn, zm);
        e = sqrt(inverse_fisher_matrix_sum[i_kz+bins::TOTAL_KZ_BINS*i_kz]);

        fprintf(toWrite, "%.3lf %e %e %e\n", z, k, p, e);
    }

    fclose(toWrite);
    
    LOG::LOGGER.IO("Quadratic 1D Power Spectrum estimate saved as %s.\n", fname);
    LOG::LOGGER.STD("Quadratic 1D Power Spectrum estimate saved as %s.\n", fname);
}

void OneDQuadraticPowerEstimate::writeDetailedSpectrumEstimates(const char *fname)
{
    FILE *toWrite;
    int i_kz, kn, zm;
    double z, k1, k2, kc, Pfid, ThetaP, ErrorP, dk, bk, tk;

    toWrite = ioh::open_file(fname, "w");
    
    fprintf(toWrite, specifics::BUILD_SPECIFICS);
    specifics::printConfigSpecifics(toWrite);
    
    fprintf(toWrite, "# Fiducial Power Spectrum\n"
                     "# Pfid(k, z) = (A*pi/k0) * q^(2+n+alpha*ln(q)+beta*ln(x)) * x^B / (1 + lambda * k^2)\n"
                     "# k0=0.009 s km^-1, z0=3.0 and q=k/k0, x=(1+z)/(1+z0)\n"
                     "# Parameters set by config file:\n");
    fprintf(toWrite, "# A      = %15e\n"
                     "# n      = %15e\n"
                     "# alpha  = %15e\n"
                     "# B      = %15e\n"
                     "# beta   = %15e\n"
                     "# lambda = %15e\n", 
                     fidpd13::FIDUCIAL_PD13_PARAMS.A, fidpd13::FIDUCIAL_PD13_PARAMS.n, fidpd13::FIDUCIAL_PD13_PARAMS.alpha,
                     fidpd13::FIDUCIAL_PD13_PARAMS.B, fidpd13::FIDUCIAL_PD13_PARAMS.beta, fidpd13::FIDUCIAL_PD13_PARAMS.lambda);
    fprintf(toWrite, "# -----------------------------------------------------------------\n"
                     "# File Template\n"
                     "# Nz Nk\n"
                     "# n[0] n[1] ... n[Nz] n[Nz+1]\n"
                     "# z | k1 | k2 | kc | Pfid | ThetaP | Pest | ErrorP | d | b | t\n"
                     "# Nz                Number of redshift bins\n"
                     "# Nk                Number of k bins\n"
                     "# n[i]              Spectral chunk count in redshift bin i. Left-most and right-most are out of range\n"
                     "# z                 Redshift bin center\n"
                     "# k1                Lower edge of the k bin [s km^-1]\n"
                     "# k2                Upper edge of the k bin [s km^-1]\n"
                     "# kc                Center of the k bin [s km^-1]\n"
                     "# Pfid              Fiducial power at kc [km s^-1]\n"
                     "# ThetaP            Deviation from Pfid found by quadratic estimator = d - b - t [km s^-1]\n"
                     "# Pest              Pfid + ThetaP [km s^-1]\n"
                     "# ErrorP            Error estimated from diagonal terms of the inverse Fisher matrix [km s^-1]\n"
                     "# d                 Power estimate before noise (b) and fiducial power (t) subtracted [km s^-1]\n"
                     "# b                 Noise estimate [km s^-1]\n"
                     "# t                 Fiducial power estimate [km s^-1]\n"
                     "# -----------------------------------------------------------------\n");

    #ifdef LAST_K_EDGE
    fprintf(toWrite, "# %d %d\n# ", bins::NUMBER_OF_Z_BINS, bins::NUMBER_OF_K_BANDS-1);
    #else
    fprintf(toWrite, "# %d %d\n# ", bins::NUMBER_OF_Z_BINS, bins::NUMBER_OF_K_BANDS);
    #endif

    for (zm = 0; zm <= bins::NUMBER_OF_Z_BINS+1; ++zm)
        fprintf(toWrite, "%d ", Z_BIN_COUNTS[zm]);

    fprintf(toWrite, "\n");
    fprintf(toWrite, "z %15s %15s %15s %15s %15s %15s %15s %15s %15s %15s\n", 
        "k1", "k2", "kc", "Pfid", "ThetaP", "Pest", "ErrorP", "d", "b", "t");

    for (i_kz = 0; i_kz < bins::TOTAL_KZ_BINS; ++i_kz)
    {
        SKIP_LAST_K_BIN_WHEN_ENABLED(i_kz)

        bins::getFisherMatrixBinNoFromIndex(i_kz, kn, zm);   
        
        // if (Z_BIN_COUNTS[zm+1] == 0)  continue;

        z  = bins::ZBIN_CENTERS[zm];
        
        k1 = bins::KBAND_EDGES[kn];
        k2 = bins::KBAND_EDGES[kn+1];
        kc = bins::KBAND_CENTERS[kn];

        Pfid = powerSpectrumFiducial(kn, zm);
        ThetaP = current_power_estimate_vector[i_kz];
        ErrorP = sqrt(inverse_fisher_matrix_sum[(1+bins::TOTAL_KZ_BINS)*i_kz]);

        dk = dbt_estimate_fisher_weighted_vector[0][i_kz];
        bk = dbt_estimate_fisher_weighted_vector[1][i_kz];
        tk = dbt_estimate_fisher_weighted_vector[2][i_kz];

        fprintf(toWrite, "%.3lf %15e %15e %15e %15e %15e %15e %15e %15e %15e %15e\n", 
                            z,  k1,  k2,  kc,  Pfid,ThetaP, Pfid+ThetaP, ErrorP, dk, bk, tk);
    }

    fclose(toWrite);
        
    LOG::LOGGER.IO("Quadratic 1D Power Spectrum estimate saved as %s.\n", fname);
    LOG::LOGGER.STD("Quadratic 1D Power Spectrum estimate saved as %s.\n", fname);
}

void OneDQuadraticPowerEstimate::initializeIteration()
{
    for (int dbt_i = 0; dbt_i < 3; ++dbt_i)
        for (int i_kz = 0; i_kz < bins::TOTAL_KZ_BINS; ++i_kz)
            *(dbt_estimate_sum_before_fisher_vector[dbt_i]+i_kz) = 0;
    
    for (int i_kz = 0; i_kz < bins::TOTAL_KZ_BINS*bins::TOTAL_KZ_BINS; ++i_kz)
        *(fisher_matrix_sum+i_kz) = 0;  

    isFisherInverted = false;
}

void OneDQuadraticPowerEstimate::printfSpectra()
{
    int i_kz;

    for (int zm = 0; zm < bins::NUMBER_OF_Z_BINS; ++zm)
        LOG::LOGGER.STD(" P(%.1f, k) |", bins::ZBIN_CENTERS[zm]);

    LOG::LOGGER.STD("\n");
    
    for (int kn = 0; kn < bins::NUMBER_OF_K_BANDS; ++kn)
    {
        for (int zm = 0; zm < bins::NUMBER_OF_Z_BINS; ++zm)
        {
            i_kz = bins::getFisherMatrixIndex(kn, zm);

            LOG::LOGGER.STD(" %.3e |", current_power_estimate_vector[i_kz] + powerSpectrumFiducial(kn, zm));
        }
        
        LOG::LOGGER.STD("\n");
    }
}

double OneDQuadraticPowerEstimate::powerSpectrumFiducial(int kn, int zm)
{
    if (specifics::TURN_OFF_SFID)  return 0;
    
    return fidcosmo::fiducialPowerSpectrum(bins::KBAND_CENTERS[kn], bins::ZBIN_CENTERS[zm], &fidpd13::FIDUCIAL_PD13_PARAMS);
}

void OneDQuadraticPowerEstimate::iterationOutput(const char *fname_base, int it, double t1, double tot)
{
    char buf[500];
    printfSpectra();

    sprintf(buf, "%s_it%d_quadratic_power_estimate_detailed.dat", fname_base, it+1);
    writeDetailedSpectrumEstimates(buf);

    gsl_matrix_view fisher_mv    = gsl_matrix_view_array(fisher_matrix_sum, 
        bins::TOTAL_KZ_BINS, bins::TOTAL_KZ_BINS);
    gsl_matrix_view invfisher_mv = gsl_matrix_view_array(inverse_fisher_matrix_sum, 
        bins::TOTAL_KZ_BINS, bins::TOTAL_KZ_BINS);

    sprintf(buf, "%s_it%d_fisher_matrix.dat", fname_base, it+1);
    mxhelp::fprintfMatrix(buf, &fisher_mv.matrix);
    sprintf(buf, "%s_it%d_inversefisher_matrix.dat", fname_base, it+1);
    mxhelp::fprintfMatrix(buf, &invfisher_mv.matrix);
    LOG::LOGGER.IO("Fisher matrix and inverse are saved as %s.\n", buf);

    LOG::LOGGER.STD("This iteration took %.1f minutes. Elapsed time so far is %.1f minutes.\n", 
        t1, tot);
    LOG::LOGGER.TIME("| %2d | %9.3e | %9.3e | ", it, t1, tot);

    mytime::printfTimeSpentDetails();
}



















<|MERGE_RESOLUTION|>--- conflicted
+++ resolved
@@ -162,14 +162,9 @@
     int fr;
     FILE *tmp_fit_file = ioh::open_file(fname, "r");
 
-<<<<<<< HEAD
-    sprintf(tmp_ps_fname, "%s/tmppsfileXXXXXX", process::TMP_FOLDER);
-    sprintf(tmp_fit_fname, "%s/tmpfitfileXXXXXX", process::TMP_FOLDER);
-=======
     if (itsfits != NULL)
     {
         fidpd13::pd13_fit_params *iteration_fits = (fidpd13::pd13_fit_params *) itsfits;
->>>>>>> e4f6f1f9
 
         fr = fscanf(tmp_fit_file, "%le %le %le %le %le %le\n",
                 &iteration_fits->A, &iteration_fits->n, &iteration_fits->alpha,
@@ -203,8 +198,8 @@
     static fidpd13::pd13_fit_params iteration_fits = fidpd13::FIDUCIAL_PD13_PARAMS;
     
     char tmp_ps_fname[320], tmp_fit_fname[320];
-    ioh::create_tmp_file(tmp_ps_fname, TMP_FOLDER);
-    ioh::create_tmp_file(tmp_fit_fname, TMP_FOLDER);
+    ioh::create_tmp_file(tmp_ps_fname, process::TMP_FOLDER);
+    ioh::create_tmp_file(tmp_fit_fname, process::TMP_FOLDER);
     
     writeSpectrumEstimates(tmp_ps_fname);
 
@@ -246,8 +241,8 @@
 {
     char tmp_ps_fname[320], tmp_smooth_fname[320];
     
-    ioh::create_tmp_file(tmp_ps_fname, TMP_FOLDER);
-    ioh::create_tmp_file(tmp_smooth_fname, TMP_FOLDER);
+    ioh::create_tmp_file(tmp_ps_fname, process::TMP_FOLDER);
+    ioh::create_tmp_file(tmp_smooth_fname, process::TMP_FOLDER);
 
     writeSpectrumEstimates(tmp_ps_fname);
 
