--- conflicted
+++ resolved
@@ -125,12 +125,9 @@
     t2 = mytime::timer.getTime();
     LOG::LOGGER.STD("Sorting took %.2f m.\n", t2-t1);
 
-<<<<<<< HEAD
     if (cpu_fname_vector.empty())
         throw std::runtime_error("No spectrum in queue. Check files & redshift range.");
 
-=======
->>>>>>> 54361ec2
     _loadBalancing(filepaths, cpu_fname_vector);
 }
 
@@ -374,11 +371,7 @@
         qio::PiccaFile::clearCache();
 
     total_time_1it  = mytime::timer.getTime() - total_time_1it;
-<<<<<<< HEAD
-    LOG::LOGGER.STD("Local files are read in %.1f minutes.", total_time_1it);
-=======
     LOG::LOGGER.STD("Local files are read in %.1f minutes.\n", total_time_1it);
->>>>>>> 54361ec2
 
     for (int i = 0; i < number_of_iterations; i++)
     {
@@ -400,11 +393,7 @@
             // save matrices to files, break
             #ifdef DEBUG_MATRIX_OUT
             it->fprintfMatrices(fname_base);
-<<<<<<< HEAD
             throw std::runtime_error("DEBUGGING QUIT.");
-=======
-            throw std::runtime_error("DEBUGGING QUIT.\n");
->>>>>>> 54361ec2
             #endif
         }
 
