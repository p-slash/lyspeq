#include "core/quadratic_estimate.hpp"

#include <cmath>
#include <algorithm> // std::for_each
#include <numeric> // std::accumulate
#include <memory> // std::default_delete
#include <cstdio>
#include <cstdlib> // system
#include <stdexcept>
#include <string>
#include <sstream>      // std::ostringstream

#include "core/one_qso_estimate.hpp"
#include "core/matrix_helper.hpp"
#include "core/global_numbers.hpp"
#include "core/fiducial_cosmology.hpp"
#include "io/io_helper_functions.hpp"
#include "io/logger.hpp"
#include "io/qso_file.hpp"

#if defined(ENABLE_MPI)
#include "mpi.h" 
#include "core/mpi_merge_sort.cpp"
#endif

double *OneDQuadraticPowerEstimate::precomputed_fisher { NULL };

OneDQuadraticPowerEstimate::OneDQuadraticPowerEstimate(const char *fname_list, const char *dir)
{
    Z_BIN_COUNTS = new int[bins::NUMBER_OF_Z_BINS+2]();

    // Allocate memory
    for (int dbt_i = 0; dbt_i < 3; ++dbt_i)
    {
        dbt_estimate_sum_before_fisher_vector[dbt_i] = new double[bins::TOTAL_KZ_BINS];
        dbt_estimate_fisher_weighted_vector[dbt_i]   = new double[bins::TOTAL_KZ_BINS];
    }

    previous_power_estimate_vector = new double[bins::TOTAL_KZ_BINS];
    current_power_estimate_vector  = new double[bins::TOTAL_KZ_BINS]();
    fisher_matrix_sum              = new double[FISHER_SIZE];
    inverse_fisher_matrix_sum      = new double[FISHER_SIZE];

    powerspectra_fits              = new double[bins::TOTAL_KZ_BINS]();

    isFisherInverted = false; 

    _readQSOFiles(fname_list, dir);
}

void OneDQuadraticPowerEstimate::_readQSOFiles(const char *fname_list, const char *dir)
{
    double t1, t2;
    std::vector<std::string> filepaths;
    std::vector< std::pair<double, int> > cpu_fname_vector;

    LOG::LOGGER.STD("Initial reading of quasar spectra and estimating CPU time.\n");

    NUMBER_OF_QSOS = ioh::readList(fname_list, filepaths);
    // Add parent directory to file path
    for (auto fq = filepaths.begin(); fq != filepaths.end(); ++fq)
    {
        fq->insert(0, "/");
        fq->insert(0, dir);
    }

    // Each PE reads a different section of files
    // They sort individually, then merge in pairs
    // Finally, the master PE broadcasts the sorted full array
    int delta_nfiles = NUMBER_OF_QSOS / process::total_pes,
        fstart_this  = delta_nfiles * process::this_pe,
        fend_this    = delta_nfiles * (process::this_pe + 1);
    
    if (process::this_pe == process::total_pes - 1)
        fend_this = NUMBER_OF_QSOS;

    t2 = mytime::timer.getTime();

    // Create vector for QSOs & read
    cpu_fname_vector.reserve(NUMBER_OF_QSOS);

    for (int findex = fstart_this; findex < fend_this; ++findex)
    {
        int zbin;
        double cpu_t_temp = OneQSOEstimate::getComputeTimeEst(filepaths[findex], 
            zbin);

        ++Z_BIN_COUNTS[zbin+1];

        if (cpu_t_temp != 0)
            cpu_fname_vector.push_back(std::make_pair(cpu_t_temp, findex));
    }

    if (specifics::INPUT_QSO_FILE == qio::Picca)
        qio::PiccaFile::clearCache();

    // Print out time it took to read all files into vector
    t1 = mytime::timer.getTime();
    LOG::LOGGER.STD("Reading QSO files took %.2f m.\n", t1-t2);

    // MPI Reduce ZBIN_COUNTS
    #if defined(ENABLE_MPI)
        MPI_Allreduce(MPI_IN_PLACE, Z_BIN_COUNTS, bins::NUMBER_OF_Z_BINS+2, 
            MPI_INT, MPI_SUM, MPI_COMM_WORLD);
    #endif

    NUMBER_OF_QSOS_OUT = Z_BIN_COUNTS[0] + Z_BIN_COUNTS[bins::NUMBER_OF_Z_BINS+1];

    LOG::LOGGER.STD("Z bin counts: ");
    for (int zm = 0; zm < bins::NUMBER_OF_Z_BINS+2; zm++)
        LOG::LOGGER.STD("%d ", Z_BIN_COUNTS[zm]);
    LOG::LOGGER.STD("\nNumber of quasars: %d\nQSOs in z bins: %d\n", 
        NUMBER_OF_QSOS, NUMBER_OF_QSOS - NUMBER_OF_QSOS_OUT);

    LOG::LOGGER.STD("Sorting with respect to estimated cpu time.\n");
    std::sort(cpu_fname_vector.begin(), cpu_fname_vector.end()); // Ascending order

    #if defined(ENABLE_MPI)
    mpisort::mergeSortedArrays(0, process::total_pes, process::this_pe, 
        cpu_fname_vector);
    mpisort::bcastCpuFnameVec(cpu_fname_vector);
    #endif

    // Print out time it took to sort files wrt CPU time
    t2 = mytime::timer.getTime();
    LOG::LOGGER.STD("Sorting took %.2f m.\n", t2-t1);

    if (cpu_fname_vector.empty())
        throw std::runtime_error("No spectrum in queue. Check files & redshift range.");

    _loadBalancing(filepaths, cpu_fname_vector);
}

void OneDQuadraticPowerEstimate::_loadBalancing(std::vector<std::string> &filepaths,
    std::vector< std::pair<double, int> > &cpu_fname_vector)
{
    LOG::LOGGER.STD("Load balancing for %d tasks available.\n", process::total_pes);
    
    double load_balance_time = mytime::timer.getTime();
    
    std::vector<double> bucket_time(process::total_pes, 0);
    local_fpaths.reserve(int(1.1*filepaths.size()/process::total_pes));

    std::vector<std::pair <double, int>>::reverse_iterator qe = cpu_fname_vector.rbegin();
    for (; qe != cpu_fname_vector.rend(); ++qe)
    {
        // find min time bucket
        // add max time consuming to that bucket
        // Construct and add queue
        auto min_bt = std::min_element(bucket_time.begin(), bucket_time.end());
        (*min_bt) += qe->first;

        if (std::distance(bucket_time.begin(), min_bt) == process::this_pe)
            local_fpaths.push_back(filepaths[qe->second]);
    }

    // sort local_fpaths
    if (specifics::INPUT_QSO_FILE == qio::Picca) 
        std::sort(local_fpaths.begin(), local_fpaths.end(), qio::PiccaFile::compareFnames);

    double ave_balance = std::accumulate(bucket_time.begin(), 
        bucket_time.end(), 0.) / process::total_pes;

    LOG::LOGGER.STD("Off-Balance: ");
    for (auto it = bucket_time.begin(); it != bucket_time.end(); ++it)
        LOG::LOGGER.STD("%.1e ", (*it)/ave_balance-1);
    LOG::LOGGER.STD("\n");

    load_balance_time = mytime::timer.getTime() - load_balance_time;

    LOG::LOGGER.STD("Load balancing took %.2f sec.\n", load_balance_time*60.);
}

OneDQuadraticPowerEstimate::~OneDQuadraticPowerEstimate()
{
    for (int dbt_i = 0; dbt_i < 3; ++dbt_i)
    {
        delete [] dbt_estimate_sum_before_fisher_vector[dbt_i];
        delete [] dbt_estimate_fisher_weighted_vector[dbt_i];
    }

    delete [] previous_power_estimate_vector;
    delete [] current_power_estimate_vector;
    delete [] powerspectra_fits;

    delete [] fisher_matrix_sum;
    delete [] inverse_fisher_matrix_sum;
}

void OneDQuadraticPowerEstimate::invertTotalFisherMatrix()
{
    double t = mytime::timer.getTime();

    LOG::LOGGER.STD("Inverting Fisher matrix.\n");
    
    std::copy(fisher_matrix_sum, fisher_matrix_sum+FISHER_SIZE, 
        inverse_fisher_matrix_sum);
    mxhelp::LAPACKE_InvertMatrixLU(inverse_fisher_matrix_sum, 
        bins::TOTAL_KZ_BINS);
    
    isFisherInverted = true;

    t = mytime::timer.getTime() - t;
    mytime::time_spent_on_f_inv += t;
}

void OneDQuadraticPowerEstimate::computePowerSpectrumEstimates()
{
    LOG::LOGGER.STD("Estimating power spectrum.\n");

    std::copy(current_power_estimate_vector, 
        current_power_estimate_vector + bins::TOTAL_KZ_BINS, 
        previous_power_estimate_vector);

    for (int dbt_i = 0; dbt_i < 3; ++dbt_i)
    {
        cblas_dsymv(CblasRowMajor, CblasUpper,bins::TOTAL_KZ_BINS, 0.5, 
            inverse_fisher_matrix_sum, bins::TOTAL_KZ_BINS,
            dbt_estimate_sum_before_fisher_vector[dbt_i], 1,
            0, dbt_estimate_fisher_weighted_vector[dbt_i], 1);
    }

    std::copy(dbt_estimate_fisher_weighted_vector[0], 
        dbt_estimate_fisher_weighted_vector[0] + bins::TOTAL_KZ_BINS, 
        current_power_estimate_vector);
    mxhelp::vector_sub(current_power_estimate_vector, 
        dbt_estimate_fisher_weighted_vector[1], 
        bins::TOTAL_KZ_BINS);
    mxhelp::vector_sub(current_power_estimate_vector, 
        dbt_estimate_fisher_weighted_vector[2], 
        bins::TOTAL_KZ_BINS);
}

void OneDQuadraticPowerEstimate::_readScriptOutput(double *script_power, 
    const char *fname, void *itsfits)
{
    int fr;
    FILE *tmp_fit_file = ioh::open_file(fname, "r");

    if (itsfits != NULL)
    {
        fidpd13::pd13_fit_params *iteration_fits = (fidpd13::pd13_fit_params *) itsfits;

        fr = fscanf(tmp_fit_file, "%le %le %le %le %le %le\n",
                &iteration_fits->A, &iteration_fits->n, &iteration_fits->alpha,
                &iteration_fits->B, &iteration_fits->beta, &iteration_fits->lambda);

        if (fr != 6)
            throw std::runtime_error("Reading fit parameters from tmp_fit_file!");
    }
    
    int kn, zm;
    for (int i_kz = 0; i_kz < bins::TOTAL_KZ_BINS; i_kz++)
    {
        bins::getFisherMatrixBinNoFromIndex(i_kz, kn, zm);   
        
        fr = fscanf(tmp_fit_file, "%le\n", &script_power[i_kz]);

        if (fr != 1)
            throw std::runtime_error("Reading fit power values from tmp_fit_file!");

        script_power[i_kz] -= powerSpectrumFiducial(kn, zm);
    }

    fclose(tmp_fit_file);
}


// Note that fitting is done deviations plus fiducial power
void OneDQuadraticPowerEstimate::_fitPowerSpectra(double *fitted_power)
{
    static fidpd13::pd13_fit_params iteration_fits = fidpd13::FIDUCIAL_PD13_PARAMS;
    
    char tmp_ps_fname[320], tmp_fit_fname[320];

    ioh::create_tmp_file(tmp_ps_fname, process::TMP_FOLDER);
    ioh::create_tmp_file(tmp_fit_fname, process::TMP_FOLDER);
    
    writeSpectrumEstimates(tmp_ps_fname);

    std::ostringstream command("lorentzian_fit.py ", std::ostringstream::ate);
    command << tmp_ps_fname << " " << tmp_fit_fname << " "
        << iteration_fits.A << " " << iteration_fits.n << " " 
        << iteration_fits.n << " ";

    // Do not pass redshift parameters if there is only one redshift bin
    if (bins::NUMBER_OF_Z_BINS > 1)
        command << iteration_fits.B << " " << iteration_fits.beta << " ";
    
    command << iteration_fits.lambda;
    
    // Sublime text acts weird when `<< " >> " <<` is explicitly typed
    #define GGSTR " >> "
    if (process::this_pe == 0) 
        command << GGSTR << LOG::LOGGER.getFileName(LOG::TYPE::STD);   
    #undef GGSTR

    LOG::LOGGER.STD("%s\n", command.str().c_str());
    LOG::LOGGER.close();

    // Print from python does not go into LOG::LOGGER
    int s1 = system(command.str().c_str());
    
    LOG::LOGGER.reopen();
    remove(tmp_ps_fname);

    if (s1 != 0)
    {
        LOG::LOGGER.ERR("Error in fitting.\n");  
        throw std::runtime_error("fitting error");
    }

    _readScriptOutput(fitted_power, tmp_fit_fname, &iteration_fits);
    remove(tmp_fit_fname);
}

void OneDQuadraticPowerEstimate::_smoothPowerSpectra(double *smoothed_power)
{
    char tmp_ps_fname[320], tmp_smooth_fname[320];
    
    ioh::create_tmp_file(tmp_ps_fname, process::TMP_FOLDER);
    ioh::create_tmp_file(tmp_smooth_fname, process::TMP_FOLDER);

    writeSpectrumEstimates(tmp_ps_fname);

    std::ostringstream command("smbivspline.py ", std::ostringstream::ate);
    command << tmp_ps_fname << " " << tmp_smooth_fname; 
    std::string additional_command = "";

    if (specifics::SMOOTH_LOGK_LOGP)
        additional_command = " --interp_log";
    
    if (process::this_pe == 0) 
        additional_command += " >> " + LOG::LOGGER.getFileName(LOG::TYPE::STD);

    command << additional_command;
      
    LOG::LOGGER.STD("%s\n", command.str().c_str());
    LOG::LOGGER.close();

    // Print from python does not go into LOG::LOGGER
    int s1 = system(command.str().c_str());
    
    LOG::LOGGER.reopen();
    remove(tmp_ps_fname);

    if (s1 != 0)
    {
        LOG::LOGGER.ERR("Error in smoothing.\n");  
        throw std::runtime_error("smoothing error");
    }

    _readScriptOutput(smoothed_power, tmp_smooth_fname);
    remove(tmp_smooth_fname);
}

void OneDQuadraticPowerEstimate::iterate(int number_of_iterations, 
    const char *fname_base)
{
    double total_time = 0, total_time_1it = mytime::timer.getTime();;

    // Construct local queue
    std::vector<OneQSOEstimate> local_queue;
    local_queue.reserve(local_fpaths.size());
    for (auto it = local_fpaths.begin(); it != local_fpaths.end(); ++it)
        local_queue.emplace_back(*it);

    if (specifics::INPUT_QSO_FILE == qio::Picca)
        qio::PiccaFile::clearCache();

    total_time_1it  = mytime::timer.getTime() - total_time_1it;
    LOG::LOGGER.STD("Local files are read in %.1f minutes.\n", total_time_1it);

    for (int i = 0; i < number_of_iterations; i++)
    {
        LOG::LOGGER.STD("Iteration number %d of %d.\n", i+1, number_of_iterations);
        total_time_1it = mytime::timer.getTime();
    
        // Set total Fisher matrix and omn before F to zero for all k, z bins
        initializeIteration();

        // Calculation for each spectrum
        for (auto it = local_queue.begin(); it != local_queue.end(); ++it)
        {
            it->oneQSOiteration(powerspectra_fits, 
                dbt_estimate_sum_before_fisher_vector, fisher_matrix_sum);

            // When compiled with debugging feature
            // save matrices to files, break
            #ifdef DEBUG_MATRIX_OUT
            it->fprintfMatrices(fname_base);
            throw std::runtime_error("DEBUGGING QUIT.");
            #endif
        }

        // Save PE estimates to a file
        if (process::SAVE_EACH_PE_RESULT)
            _savePEResult();

        // All reduce if MPI is enabled
        #if defined(ENABLE_MPI)
        MPI_Allreduce(MPI_IN_PLACE, fisher_matrix_sum, (FISHER_SIZE),
            MPI_DOUBLE, MPI_SUM, MPI_COMM_WORLD);
        
        for (int dbt_i = 0; dbt_i < 3; ++dbt_i)
            MPI_Allreduce(MPI_IN_PLACE, dbt_estimate_sum_before_fisher_vector[dbt_i], 
                bins::TOTAL_KZ_BINS, MPI_DOUBLE, MPI_SUM, MPI_COMM_WORLD);
        #endif

        // If fisher is precomputed, copy this into fisher_matrix_sum. 
        // oneQSOiteration iteration will not compute fishers as well.
        if (precomputed_fisher != NULL)
            std::copy(precomputed_fisher, precomputed_fisher + FISHER_SIZE, 
                fisher_matrix_sum);

        try
        {
            invertTotalFisherMatrix();
        }
        catch (std::exception& e)
        {
            LOG::LOGGER.ERR("ERROR while inverting Fisher matrix: %s.\n", e.what());
            throw e;
        }
        
        computePowerSpectrumEstimates();
        total_time_1it  = mytime::timer.getTime() - total_time_1it;
        total_time     += total_time_1it;
        
        if (process::this_pe == 0)
            iterationOutput(fname_base, i, total_time_1it, total_time);

        if (hasConverged())
        {
            LOG::LOGGER.STD("Iteration has converged in %d iterations.\n", i+1);
            break;
        }

        if (i == number_of_iterations-1)
            break;

        try
        {
            _smoothPowerSpectra(powerspectra_fits);
        }
        catch (std::exception& e)
        {
            LOG::LOGGER.ERR("ERROR in Python script: %s\n", e.what());
            throw e;
        }
    }
}

bool OneDQuadraticPowerEstimate::hasConverged()
{
    double  diff, pMax, p1, p2, r, rfull, abs_mean = 0., abs_max = 0.;
    bool    bool_converged = true;
    int     kn, zm;

    for (int i_kz = 0; i_kz < bins::TOTAL_KZ_BINS; ++i_kz)
    {
        bins::getFisherMatrixBinNoFromIndex(i_kz, kn, zm);   
        
        p1 = fabs(current_power_estimate_vector[i_kz]);
        p2 = fabs(previous_power_estimate_vector[i_kz]);
        
        diff = fabs(p1 - p2);
        pMax = std::max(p1, p2);
        r    = diff / pMax;

        if (r > CONVERGENCE_EPS)    bool_converged = false;

        abs_mean += r / bins::DEGREE_OF_FREEDOM;
        abs_max   = std::max(r, abs_max);
    }
    
    LOG::LOGGER.STD("Mean relative change is %.1e.\n"
        "Maximum relative change is %.1e.\n"
        "Old test: Iteration converges when this is less than %.1e\n", 
        abs_mean, abs_max, CONVERGENCE_EPS);
    
    // Perform a chi-square test as well    
    mxhelp::vector_sub(previous_power_estimate_vector, 
        current_power_estimate_vector, bins::TOTAL_KZ_BINS);

    r = 0;

    for (int i_kz = 0; i_kz < bins::TOTAL_KZ_BINS; ++i_kz)
    {        
        double  t = previous_power_estimate_vector[i_kz],
                e = inverse_fisher_matrix_sum[(1+bins::TOTAL_KZ_BINS) * i_kz];

        if (e < 0)  continue;

        r += (t*t) / e;
    }

    r  = sqrt(r / bins::DEGREE_OF_FREEDOM);

    rfull = sqrt(fabs(mxhelp::my_cblas_dsymvdot(previous_power_estimate_vector, 
        fisher_matrix_sum, bins::TOTAL_KZ_BINS)) / bins::DEGREE_OF_FREEDOM);
    
    LOG::LOGGER.TIME("%9.3e | %9.3e |\n", r, abs_mean);
    LOG::LOGGER.STD("Chi^2/dof convergence test:\nDiagonal: %.3f. Full Fisher: %.3f.\n"
                    "Iteration converges when either is less than %.2f.\n", 
                    r, rfull, specifics::CHISQ_CONVERGENCE_EPS);

    bool_converged = r < specifics::CHISQ_CONVERGENCE_EPS || 
        rfull < specifics::CHISQ_CONVERGENCE_EPS;

    return bool_converged;
}

void OneDQuadraticPowerEstimate::writeFisherMatrix(const char *fname)
{
    mxhelp::fprintfMatrix(fname, fisher_matrix_sum, bins::TOTAL_KZ_BINS, 
        bins::TOTAL_KZ_BINS);

    LOG::LOGGER.STD("Fisher matrix saved as %s.\n", fname);
}

void OneDQuadraticPowerEstimate::writeSpectrumEstimates(const char *fname)
{
    FILE *toWrite;
    int i_kz, kn, zm;
    double z, k, p, e;

    toWrite = ioh::open_file(fname, "w");
    
    fprintf(toWrite, "%d %d\n", bins::NUMBER_OF_Z_BINS, bins::NUMBER_OF_K_BANDS);

    auto fprint = [&](const int& zc) { fprintf(toWrite, "%d ", zc); };
    
    std::for_each(Z_BIN_COUNTS, Z_BIN_COUNTS+bins::NUMBER_OF_Z_BINS+2, fprint);

    fprintf(toWrite, "\n");

    for (i_kz = 0; i_kz < bins::TOTAL_KZ_BINS; ++i_kz)
    {
        bins::getFisherMatrixBinNoFromIndex(i_kz, kn, zm);   
        
        z = bins::ZBIN_CENTERS[zm];
        k = bins::KBAND_CENTERS[kn];
        p = current_power_estimate_vector[i_kz] + powerSpectrumFiducial(kn, zm);
        e = sqrt(inverse_fisher_matrix_sum[i_kz+bins::TOTAL_KZ_BINS*i_kz]);

        fprintf(toWrite, "%.3lf %e %e %e\n", z, k, p, e);
    }

    fclose(toWrite);
    
    // LOG::LOGGER.IO("Quadratic 1D Power Spectrum estimate saved as %s.\n", fname);
    LOG::LOGGER.STD("Quadratic 1D Power Spectrum estimate saved as %s.\n", fname);
}

void OneDQuadraticPowerEstimate::writeDetailedSpectrumEstimates(const char *fname)
{
    FILE *toWrite;
    int i_kz, kn, zm;
    double z, k1, k2, kc, Pfid, ThetaP, ErrorP, dk, bk, tk;

    toWrite = ioh::open_file(fname, "w");
    
    specifics::printBuildSpecifics(toWrite);
    specifics::printConfigSpecifics(toWrite);
    
    fprintf(toWrite, "# Fiducial Power Spectrum\n"
        "# Pfid(k, z) = (A*pi/k0) * q^(2+n+alpha*ln(q)+beta*ln(x)) * x^B / (1 + lambda * k^2)\n"
        "# k0=0.009 s km^-1, z0=3.0 and q=k/k0, x=(1+z)/(1+z0)\n"
        "# Parameters set by config file:\n");
    fprintf(toWrite, "# A      = %15e\n"
        "# n      = %15e\n"
        "# alpha  = %15e\n"
        "# B      = %15e\n"
        "# beta   = %15e\n"
        "# lambda = %15e\n", 
        fidpd13::FIDUCIAL_PD13_PARAMS.A, fidpd13::FIDUCIAL_PD13_PARAMS.n, 
        fidpd13::FIDUCIAL_PD13_PARAMS.alpha, fidpd13::FIDUCIAL_PD13_PARAMS.B, 
        fidpd13::FIDUCIAL_PD13_PARAMS.beta, fidpd13::FIDUCIAL_PD13_PARAMS.lambda);
    fprintf(toWrite, "# -----------------------------------------------------------------\n"
        "# File Template\n"
        "# Nz Nk\n"
        "# n[0] n[1] ... n[Nz] n[Nz+1]\n"
        "# z | k1 | k2 | kc | Pfid | ThetaP | Pest | ErrorP | d | b | t\n"
        "# Nz     : Number of redshift bins\n"
        "# Nk     : Number of k bins\n"
        "# n[i]   : Spectral chunk count in redshift bin i. Left-most and right-most are out of range\n"
        "# z      : Redshift bin center\n"
        "# k1     : Lower edge of the k bin [s km^-1]\n"
        "# k2     : Upper edge of the k bin [s km^-1]\n"
        "# kc     : Center of the k bin [s km^-1]\n"
        "# Pfid   : Fiducial power at kc [km s^-1]\n"
        "# ThetaP : Deviation from Pfid found by quadratic estimator = d - b - t [km s^-1]\n"
        "# Pest   : Pfid + ThetaP [km s^-1]\n"
        "# ErrorP : Error estimated from diagonal terms of the inverse Fisher matrix [km s^-1]\n"
        "# d      : Power estimate before noise (b) and fiducial power (t) subtracted [km s^-1]\n"
        "# b      : Noise estimate [km s^-1]\n"
        "# t      : Fiducial power estimate [km s^-1]\n"
        "# -----------------------------------------------------------------\n");

    fprintf(toWrite, "# %d %d\n# ", bins::NUMBER_OF_Z_BINS, bins::NUMBER_OF_K_BANDS);

    for (zm = 0; zm <= bins::NUMBER_OF_Z_BINS+1; ++zm)
        fprintf(toWrite, "%d ", Z_BIN_COUNTS[zm]);

    fprintf(toWrite, "\n");
    fprintf(toWrite, "%5s %14s %14s %14s %14s %14s %14s %14s %14s %14s %14s\n", 
        "z", "k1", "k2", "kc", "Pfid", "ThetaP", "Pest", "ErrorP", "d", "b", "t");

    for (i_kz = 0; i_kz < bins::TOTAL_KZ_BINS; ++i_kz)
    {
        bins::getFisherMatrixBinNoFromIndex(i_kz, kn, zm);   
        
        z  = bins::ZBIN_CENTERS[zm];
        
        k1 = bins::KBAND_EDGES[kn];
        k2 = bins::KBAND_EDGES[kn+1];
        kc = bins::KBAND_CENTERS[kn];

        Pfid = powerSpectrumFiducial(kn, zm);
        ThetaP = current_power_estimate_vector[i_kz];
        ErrorP = sqrt(inverse_fisher_matrix_sum[(1+bins::TOTAL_KZ_BINS)*i_kz]);

        dk = dbt_estimate_fisher_weighted_vector[0][i_kz];
        bk = dbt_estimate_fisher_weighted_vector[1][i_kz];
        tk = dbt_estimate_fisher_weighted_vector[2][i_kz];

        fprintf(toWrite, "%5.3lf %14e %14e %14e %14e %14e %14e %14e %14e %14e %14e\n", 
            z,  k1,  k2,  kc,  Pfid,ThetaP, Pfid+ThetaP, ErrorP, dk, bk, tk);
    }

    fclose(toWrite);
        
    // LOG::LOGGER.IO("Quadratic 1D Power Spectrum estimate saved as %s.\n", fname);
    LOG::LOGGER.STD("Quadratic 1D Power Spectrum estimate saved as %s.\n", fname);
}

void OneDQuadraticPowerEstimate::initializeIteration()
{
    for (int dbt_i = 0; dbt_i < 3; ++dbt_i)
        std::fill_n(dbt_estimate_sum_before_fisher_vector[dbt_i], bins::TOTAL_KZ_BINS, 0);

    std::fill_n(fisher_matrix_sum, FISHER_SIZE, 0);

    isFisherInverted = false;
}

void OneDQuadraticPowerEstimate::printfSpectra()
{
    int i_kz;

    for (int zm = 0; zm < bins::NUMBER_OF_Z_BINS; ++zm)
        LOG::LOGGER.STD("  P(%.1f, k) |", bins::ZBIN_CENTERS[zm]);

    LOG::LOGGER.STD("\n");
    
    for (int kn = 0; kn < bins::NUMBER_OF_K_BANDS; ++kn)
    {
        for (int zm = 0; zm < bins::NUMBER_OF_Z_BINS; ++zm)
        {
            i_kz = bins::getFisherMatrixIndex(kn, zm);

            LOG::LOGGER.STD(" %10.2e |", current_power_estimate_vector[i_kz] + 
                powerSpectrumFiducial(kn, zm));
        }
        
        LOG::LOGGER.STD("\n");
    }
}

double OneDQuadraticPowerEstimate::powerSpectrumFiducial(int kn, int zm)
{
    if (specifics::TURN_OFF_SFID)  return 0;
    
    double k = bins::KBAND_CENTERS[kn], z = bins::ZBIN_CENTERS[zm];
    
    return fidcosmo::fiducialPowerSpectrum(k, z, &fidpd13::FIDUCIAL_PD13_PARAMS);
}

void OneDQuadraticPowerEstimate::iterationOutput(const char *fname_base, int it, 
    double t1, double tot)
{
    char buf[500];
    printfSpectra();

    sprintf(buf, "%s_it%d_quadratic_power_estimate_detailed.dat", fname_base, it+1);
    writeDetailedSpectrumEstimates(buf);

    sprintf(buf, "%s_it%d_fisher_matrix.dat", fname_base, it+1);
    mxhelp::fprintfMatrix(buf, fisher_matrix_sum, bins::TOTAL_KZ_BINS, 
        bins::TOTAL_KZ_BINS);
    sprintf(buf, "%s_it%d_inversefisher_matrix.dat", fname_base, it+1);
    mxhelp::fprintfMatrix(buf, inverse_fisher_matrix_sum, bins::TOTAL_KZ_BINS, 
        bins::TOTAL_KZ_BINS);
    LOG::LOGGER.STD("Fisher matrix and inverse are saved as %s.\n", buf);

    LOG::LOGGER.STD("This iteration took %.1f minutes."
        " Elapsed time so far is %.1f minutes.\n", t1, tot);
    LOG::LOGGER.TIME("| %2d | %9.3e | %9.3e | ", it, t1, tot);

    mytime::printfTimeSpentDetails();
}

void OneDQuadraticPowerEstimate::readPrecomputedFisher(const char *fname)
{
    int N1, N2;
    mxhelp::fscanfMatrix(fname, precomputed_fisher, N1, N2);

    if (N1 != bins::TOTAL_KZ_BINS || N2 != bins::TOTAL_KZ_BINS)
        throw std::invalid_argument("Precomputed Fisher matrix does not have" 
            " correct number of rows or columns.");
}

<<<<<<< HEAD
void OneDQuadraticPowerEstimate::_savePEResult()
{
    double *tmppower = new double[bins::TOTAL_KZ_BINS];
    std::copy(dbt_estimate_before_fisher_vector[0], 
        dbt_estimate_before_fisher_vector[0]+bins::TOTAL_KZ_BINS, 
        tmppower);

    mxhelp::vector_sub(tmppower, dbt_estimate_before_fisher_vector[1], bins::TOTAL_KZ_BINS);
    mxhelp::vector_sub(tmppower, dbt_estimate_before_fisher_vector[2], bins::TOTAL_KZ_BINS);

    try
    {
        ioh::boot_saver->writeBoot(tmppower, fisher_matrix_sum);
    }
    catch (std::exception& e)
    {
        LOG::LOGGER.ERR("ERROR: Saving PE results: %d\n", process::this_pe);
    }
}
=======
/* 
-----------------------------------------------
----------------- Smoother Class --------------
----------------------------------------------- 
*/
void _findMedianStatistics(double *arr, int size, double &median, double &mad)
{
    std::sort(arr, arr+size);
    median = arr[size/2];

    std::for_each(arr, arr+size, [&](double &f) { f = fabs(f-median); });
    std::sort(arr, arr+size);
    mad = 1.4826 * arr[size/2]; // The constant factor makes it unbiased
}

#define HWSIZE 25
#define KS 2*HWSIZE+1

int Smoother::sigmapix;
double Smoother::gaussian_kernel[KS];
bool Smoother::isKernelSet = false, Smoother::useMeanNoise = false, Smoother::isSmoothingOn = false;

void Smoother::setParameters(int noisefactor)
{
    // NOISE_SMOOTHING_FACTOR = 0 is mean noise
    // < 0 uses raw noise
    // > 0 sets the sigma pixels
    if (noisefactor >= 0) 
        Smoother::isSmoothingOn = true;
    if (noisefactor == 0)
        Smoother::useMeanNoise = true;

    Smoother::sigmapix = noisefactor;
}

void Smoother::setGaussianKernel()
{
    if (Smoother::isKernelSet || !Smoother::isSmoothingOn || Smoother::useMeanNoise)
        return;

    double sum=0, *g = &Smoother::gaussian_kernel[0];
    for (int i = -HWSIZE; i < HWSIZE+1; ++i, ++g)
    {
        *g = exp(-pow(i*1./Smoother::sigmapix, 2)/2);
        sum += *g;
    }

    std::for_each(&Smoother::gaussian_kernel[0], &Smoother::gaussian_kernel[0]+KS, 
        [&](double &x) { x /= sum; });

    Smoother::isKernelSet = true;
}

void Smoother::smoothNoise(const double *n2, double *out, int size)
{
    if (!Smoother::isSmoothingOn)
    {
        std::copy(&n2[0], &n2[0] + size, &out[0]); 
        return;
    }

    // Isolate masked pixels as they have high noise
    std::vector<std::pair<int, double>> mask;
    double *padded_noise = new double[size+2*HWSIZE];
    double mean_noise = 0, median, mad;

    // convert square of noise to noise
    std::transform(n2, n2+size, out, [](double x2) { return sqrt(x2); });
    _findMedianStatistics(out, size, median, mad);

    for (int i = 0; i < size; ++i)
    {
        // n->0 should be smoothed
        if (sqrt(n2[i])-median > 3.5*mad)
            mask.push_back(std::make_pair(i, n2[i]));
        else
        {
            mean_noise += n2[i];
            padded_noise[i+HWSIZE] = n2[i];
        }
    }

    mean_noise /= (size-mask.size());

    if (Smoother::useMeanNoise)
    {
        std::fill_n(out, size, mean_noise);
    }
    else
    {
        // Replace their values with mean noise
        for (auto it = mask.begin(); it != mask.end(); ++it)
            padded_noise[it->first+HWSIZE] = mean_noise;
        // Pad array by the edge values
        for (int i = 0; i < HWSIZE; ++i)
        {
            padded_noise[i] = padded_noise[HWSIZE];
            padded_noise[i+HWSIZE+size] = padded_noise[HWSIZE+size-1];
        }

        // Convolve
        std::fill_n(out, size, 0);
        for (int i = 0; i < size; ++i)
            for (int m = 0; m < KS; ++m)
                out[i] += Smoother::gaussian_kernel[m]*padded_noise[m+i];
    }

    // Restore original noise for masked pixels
    for (auto it = mask.begin(); it != mask.end(); ++it)
        out[it->first] = it->second;

    delete [] padded_noise;
}

#undef HWSIZE
#undef KS
>>>>>>> 52d5b70f















<|MERGE_RESOLUTION|>--- conflicted
+++ resolved
@@ -711,7 +711,6 @@
             " correct number of rows or columns.");
 }
 
-<<<<<<< HEAD
 void OneDQuadraticPowerEstimate::_savePEResult()
 {
     double *tmppower = new double[bins::TOTAL_KZ_BINS];
@@ -731,7 +730,7 @@
         LOG::LOGGER.ERR("ERROR: Saving PE results: %d\n", process::this_pe);
     }
 }
-=======
+
 /* 
 -----------------------------------------------
 ----------------- Smoother Class --------------
@@ -848,19 +847,18 @@
 
 #undef HWSIZE
 #undef KS
->>>>>>> 52d5b70f
-
-
-
-
-
-
-
-
-
-
-
-
-
-
-
+
+
+
+
+
+
+
+
+
+
+
+
+
+
+
