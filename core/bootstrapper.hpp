--- conflicted
+++ resolved
@@ -81,15 +81,11 @@
     void run(
             std::vector<std::unique_ptr<OneQSOEstimate>> &local_queue
     ) {
-<<<<<<< HEAD
+        _prerun(local_queue);
+
         LOG::LOGGER.STD(
             "Generating %u bootstrap realizations.\n"
             "Realizations per batch is %u.\n", nboots, nboots_per_batch);
-=======
-        _prerun(local_queue);
-
-        LOG::LOGGER.STD("Generating %u bootstrap realizations.\n", nboots);
->>>>>>> 0dcafb62
         Progress prog_tracker(nboots);
 
         for (int ibatch = 0; ibatch < nbatches; ++ibatch)
@@ -149,15 +145,8 @@
     void _one_boot(
             int jj, std::vector<std::unique_ptr<OneQSOEstimate>> &local_queue
     ) {
-<<<<<<< HEAD
         double *tpk = temppower.get() + jj * bins::TOTAL_KZ_BINS,
                *tfm = tempfisher.get() + jj * bins::FISHER_SIZE;
-=======
-        double t1 = mytime::timer.getTime(), t2;
-
-        std::fill_n(temppower.get(), bins::TOTAL_KZ_BINS, 0);
-        std::fill_n(tempfisher.get(), bins::FISHER_SIZE, 0);
->>>>>>> 0dcafb62
 
         for (auto &one_qso : local_queue) {
             int p = pgenerator->generate();
@@ -173,6 +162,8 @@
             int ibatch, Progress &prog_tracker,
             std::vector<std::unique_ptr<OneQSOEstimate>> &local_queue
     ) {
+        double t1 = mytime::timer.getTime(), t2;
+
         std::fill_n(temppower.get(), nboots_per_batch * bins::TOTAL_KZ_BINS, 0);
         std::fill_n(tempfisher.get(), nboots_per_batch * bins::FISHER_SIZE, 0);
 
@@ -211,24 +202,18 @@
         if (process::this_pe != 0)
             return;
 
-<<<<<<< HEAD
+        t1 = mytime::timer.getTime();
+        mytime::time_spent_on_oneboot_mpi += t1 - t2;
+
         for (int jj = 0; jj < nboots_per_batch; ++jj) {
             mxhelp::LAPACKE_solve_safe(
                 tempfisher.get() + jj * bins::FISHER_SIZE,
                 bins::TOTAL_KZ_BINS,
                 apk + jj * bins::TOTAL_KZ_BINS);
         }
-=======
-        t1 = mytime::timer.getTime();
-        mytime::time_spent_on_oneboot_mpi += t1 - t2;
-
-        mxhelp::LAPACKE_solve_safe(
-            tempfisher.get(), bins::TOTAL_KZ_BINS,
-            allpowers.get() + jj * bins::TOTAL_KZ_BINS);
 
         t2 = mytime::timer.getTime();
         mytime::time_spent_on_oneboot_solve += t2 - t1;
->>>>>>> 0dcafb62
     }
 
     void _calcuate_covariance() {
