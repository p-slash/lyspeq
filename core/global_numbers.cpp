#include "core/global_numbers.hpp"
#include "io/config_file.hpp"
#include "io/logger.hpp"

#include <algorithm>
#include <cmath>
#include <stdexcept> // std::invalid_argument

namespace process
{
    int this_pe=0, total_pes=1;
    std::string TMP_FOLDER = ".";
    std::string FNAME_BASE;
    double MEMORY_ALLOC  = 0;
    bool SAVE_EACH_PE_RESULT = false;
    bool SAVE_EACH_CHUNK_RESULT = false;
    bool SAVE_ALL_SQ_FILES = false;

    void updateMemory(double deltamem)
    {
        MEMORY_ALLOC = std::max(0., MEMORY_ALLOC + deltamem);
        if (MEMORY_ALLOC < 100)
<<<<<<< HEAD
            LOG::LOGGER.ERR("Remaining memory is less than 100 MB!\n");
=======
            LOG::LOGGER.ERR(
                "WARNING! Remaining memory is low (%.1f MB).\n", MEMORY_ALLOC);
>>>>>>> affd0b77
    }

    void readProcess(ConfigFile &config)
    {
        LOG::LOGGER.STD("###############################################\n");
        LOG::LOGGER.STD("Reading process parameters from config.\n");

        config.addDefaults(process_default_parameters);

        MEMORY_ALLOC = config.getDouble("AllocatedMemoryMB");

        SAVE_EACH_PE_RESULT = config.getInteger("SaveEachProcessResult") > 0;
        SAVE_EACH_CHUNK_RESULT = config.getInteger("SaveEachChunkResult") > 0;
        SAVE_ALL_SQ_FILES = config.getInteger("CacheAllSQTables") > 0;
        FNAME_BASE = config.get("OutputDir") + '/' + config.get("OutputFileBase");
        TMP_FOLDER = config.get("TemporaryFolder");

        #if !defined(ENABLE_MPI)
        if (SAVE_EACH_PE_RESULT)
            throw std::invalid_argument(
                "Bootstrap saving only supported when compiled with MPI.");
        #endif

        LOG::LOGGER.STD("Fname base is set to %s.\n",
            FNAME_BASE.c_str());
        #define booltostr(x) x ? "true" : "false"
        LOG::LOGGER.STD("SaveEachProcessResult is set to %s.\n",
            booltostr(SAVE_EACH_PE_RESULT));
        LOG::LOGGER.STD("SaveEachChunkResult is set to %s.\n",
            booltostr(SAVE_EACH_CHUNK_RESULT));
        LOG::LOGGER.STD("CacheAllSQTables is set to %s.\n",
            booltostr(SAVE_ALL_SQ_FILES));
        LOG::LOGGER.STD("AllocatedMemoryMB is set to %.1e MB.\n",
            MEMORY_ALLOC);
        LOG::LOGGER.STD("TemporaryFolder is set to %s.\n\n",
            TMP_FOLDER.c_str());
        #undef booltostr
    }
}

namespace specifics
{
    double CHISQ_CONVERGENCE_EPS = 0.01;
    bool TURN_OFF_SFID, SMOOTH_LOGK_LOGP, USE_RESOLUTION_MATRIX,
         USE_PRECOMPUTED_FISHER, FAST_BOOTSTRAP;
    int CONT_LOGLAM_MARG_ORDER = 1, CONT_LAM_MARG_ORDER = 1, 
        CONT_NVECS = 3, NUMBER_OF_CHUNKS = 1, NUMBER_OF_BOOTS = 0;
    double RESOMAT_DECONVOLUTION_M = 0;
    qio::ifileformat INPUT_QSO_FILE = qio::Binary;
    int OVERSAMPLING_FACTOR = -1;

    void calcNvecs()
    {
        if (CONT_LOGLAM_MARG_ORDER >= 0 || CONT_LAM_MARG_ORDER >= 0)
        {
            CONT_NVECS = 1;
            if (CONT_LOGLAM_MARG_ORDER > 0)
                CONT_NVECS += CONT_LOGLAM_MARG_ORDER;
            if (CONT_LAM_MARG_ORDER > 0)
                CONT_NVECS += CONT_LAM_MARG_ORDER;
        }
        else
            CONT_NVECS = 0;
    }


    void readSpecifics(ConfigFile &config)
    {
        LOG::LOGGER.STD("###############################################\n");
        LOG::LOGGER.STD("Reading specifics from config.\n");
        config.addDefaults(specifics_default_parameters);

        RESOMAT_DECONVOLUTION_M = config.getDouble("ResoMatDeconvolutionM");
        OVERSAMPLING_FACTOR = config.getInteger("OversampleRmat", -1);
        NUMBER_OF_CHUNKS = config.getInteger("DynamicChunkNumber", 1);
        NUMBER_OF_BOOTS = config.getInteger("NumberOfBoots");

        double temp_chisq = config.getDouble("ChiSqConvergence");
        if (temp_chisq > 0)
            CHISQ_CONVERGENCE_EPS = temp_chisq;

        // Continuum marginalization order. Pass <=0 to turn off
        CONT_LOGLAM_MARG_ORDER = config.getInteger(
            "ContinuumLogLambdaMargOrder", 1);
        CONT_LAM_MARG_ORDER = config.getInteger(
            "ContinuumLambdaMargOrder", 0);

        // char tmp_ps_fname[320];
        // sprintf(tmp_ps_fname, "%s/tmppsfileXXXXXX", TMP_FOLDER);
        // TODO: Test access here

        TURN_OFF_SFID = config.getInteger("TurnOffBaseline", -1) > 0;
        SMOOTH_LOGK_LOGP = config.getInteger("SmoothLnkLnP", 1) > 0;
        USE_RESOLUTION_MATRIX = config.getInteger("UseResoMatrix", -1) > 0;
        std::string precomp_fisher_str = config.get("PrecomputedFisher");
        USE_PRECOMPUTED_FISHER = !precomp_fisher_str.empty();
        FAST_BOOTSTRAP = config.getInteger("FastBootstrap") > 0;

        if (config.getInteger("InputIsPicca", -1) > 0)
            INPUT_QSO_FILE = qio::Picca;

        if (INPUT_QSO_FILE != qio::Picca && USE_RESOLUTION_MATRIX)
            throw std::invalid_argument(
                "Resolution matrix is only supported with picca files."
                " Add 'InputIsPicca 1' to config file if so.");

        calcNvecs();

        #define booltostr(x) x ? "true" : "false"
        LOG::LOGGER.STD("InputIsPicca is set to %s.\n",
            booltostr(INPUT_QSO_FILE));
        LOG::LOGGER.STD("UseResoMatrix is set to %s.\n",
            booltostr(USE_RESOLUTION_MATRIX));
        LOG::LOGGER.STD("ResoMatDeconvolutionM is set to %.2f.\n",
            RESOMAT_DECONVOLUTION_M);
        LOG::LOGGER.STD("OversampleRmat is set to %d.\n",
            OVERSAMPLING_FACTOR);
        LOG::LOGGER.STD("DynamicChunkNumber is set to %d.\n",
            NUMBER_OF_CHUNKS);
        LOG::LOGGER.STD("Fiducial signal matrix is set to turned %s.\n",
            TURN_OFF_SFID ? "OFF" : "ON");
        LOG::LOGGER.STD("SmoothLnkLnP is set to %s.\n",
            booltostr(SMOOTH_LOGK_LOGP));
        LOG::LOGGER.STD("ChiSqConvergence is set to %.2e.\n",
            CHISQ_CONVERGENCE_EPS);
        LOG::LOGGER.STD("PrecomputedFisher is turn %s, and set to %s.\n",
            booltostr(USE_PRECOMPUTED_FISHER), precomp_fisher_str.c_str());
        LOG::LOGGER.STD("ContinuumLogLambdaMargOrder is set to %d.\n",
            CONT_LOGLAM_MARG_ORDER);
        LOG::LOGGER.STD("ContinuumLambdaMargOrder is set to %d.\n",
            CONT_LAM_MARG_ORDER);
        LOG::LOGGER.STD("NumberOfBoots is set to %d.\n", NUMBER_OF_BOOTS);
        LOG::LOGGER.STD("FastBootstrap is set to %s.\n\n", booltostr(FAST_BOOTSTRAP));
        #undef booltostr
    }

    #if defined(FISHER_OPTIMIZATION)
    const std::string FISHER_TXT = "ON";
    #else
    const std::string FISHER_TXT = "OFF";
    #endif

    #if defined(REDSHIFT_GROWTH_POWER)
    const std::string RGP_TEXT = "ON";
    #else
    const std::string RGP_TEXT = "OFF";
    #endif

    const std::string BUILD_SPECIFICS = 
        std::string("# You are using lyspeq version " __LYSPEQ_VERSION__ ".\n")
        + std::string("# This version is build by the following options:\n")
        + "# Fisher optimization: " + FISHER_TXT + "\n"
        + "# Redshift growth scaling: " + RGP_TEXT + "\n";

    void printBuildSpecifics(FILE *toWrite)
    {
        if (toWrite == NULL)
            LOG::LOGGER.STD(BUILD_SPECIFICS.c_str());
        else
            fprintf(toWrite, "%s", BUILD_SPECIFICS.c_str());
    }
}

namespace bins
{
    std::unordered_map<BinningMethod, std::string>
        BINNING_METHOD_TEXT_MAP({
            {TophatBinningMethod, "TopHat"},
            {TriangleBinningMethod, "Triangular"}
        });

    int NUMBER_OF_K_BANDS, NUMBER_OF_Z_BINS, TOTAL_KZ_BINS, 
        FISHER_SIZE, NewDegreesOfFreedom;
    std::vector<double> KBAND_EDGES, KBAND_CENTERS, ZBIN_CENTERS;
    double  Z_BIN_WIDTH, Z_LOWER_EDGE, Z_UPPER_EDGE;
    BinningMethod Z_BINNING_METHOD = TriangleBinningMethod;

    void setUpBins(
            double k0, int nlin, double dklin, int nlog, double dklog,
            double klast, double z0
    ) {
        // Construct k edges
        NUMBER_OF_K_BANDS = nlin + nlog;

        // Add one more bin if klast is larger than the last bin
        double ktemp = (k0 + dklin*nlin)*pow(10, nlog*dklog);
        if (klast > ktemp)
            ++NUMBER_OF_K_BANDS;

        TOTAL_KZ_BINS = NUMBER_OF_K_BANDS * NUMBER_OF_Z_BINS;
        NewDegreesOfFreedom = TOTAL_KZ_BINS;
        FISHER_SIZE = TOTAL_KZ_BINS * TOTAL_KZ_BINS;

        KBAND_EDGES.reserve(NUMBER_OF_K_BANDS + 1);
        KBAND_CENTERS.reserve(NUMBER_OF_K_BANDS);

        // Linearly spaced bins
        for (int i = 0; i < nlin + 1; i++)
            KBAND_EDGES.push_back(k0 + dklin * i);
        // Logarithmicly spaced bins
        for (int i = 1; i < nlog + 1; i++)
            KBAND_EDGES.push_back(KBAND_EDGES[nlin] * pow(10., i * dklog));
        
        // Last bin
        if (klast > ktemp)
            KBAND_EDGES.push_back(klast);

        // Set up k bin centers
        for (int kn = 0; kn < NUMBER_OF_K_BANDS; ++kn)
            KBAND_CENTERS.push_back((KBAND_EDGES[kn] + KBAND_EDGES[kn + 1]) / 2.);

        // Construct redshift bins
        ZBIN_CENTERS.reserve(NUMBER_OF_Z_BINS);

        for (int zm = 0; zm < NUMBER_OF_Z_BINS; ++zm)
            ZBIN_CENTERS.push_back(z0 + Z_BIN_WIDTH * zm);

        Z_LOWER_EDGE = ZBIN_CENTERS[0] - Z_BIN_WIDTH/2.;
        Z_UPPER_EDGE = ZBIN_CENTERS[NUMBER_OF_Z_BINS-1] + Z_BIN_WIDTH/2.;
    }

    /* This function reads following keys from config file:
    K0: double
        First edge for the k bins. 0 by default.
    LinearKBinWidth: double
        Linear k bin spacing. Need to be present 
        and > 0 if NumberOfLinearBins > 0.
    Log10KBinWidth: double
        Logarithmic k bins spacing. Need to be present 
        and > 0 if NumberOfLinearBins > 0.
    NumberOfLinearBins: int
        Number of linear bins.
    NumberOfLog10Bins: int
        Number of log bins.
    LastKEdge: double
        The last k edge will be this by adding a k bin if the value is valid.
    FirstRedshiftBinCenter: double
    RedshiftBinWidth: double
    NumberOfRedshiftBins: double
    */
    void readBins(ConfigFile &config)
    {
        LOG::LOGGER.STD("###############################################\n");
        LOG::LOGGER.STD("Reading binning parameters from config.\n");

        config.addDefaults(bins_default_parameters);

        int N_KLIN_BIN, N_KLOG_BIN;
        double  K_0, LIN_K_SPACING, LOG_K_SPACING, Z_0, klast=-1;

        K_0 = config.getDouble("K0");
        LIN_K_SPACING = config.getDouble("LinearKBinWidth");
        LOG_K_SPACING = config.getDouble("Log10KBinWidth");
        N_KLIN_BIN = config.getInteger("NumberOfLinearBins");
        N_KLOG_BIN = config.getInteger("NumberOfLog10Bins");
        klast = config.getDouble("LastKEdge");

        Z_0 = config.getDouble("FirstRedshiftBinCenter");
        Z_BIN_WIDTH = config.getDouble("RedshiftBinWidth");
        NUMBER_OF_Z_BINS = config.getInteger("NumberOfRedshiftBins");

        if (N_KLIN_BIN > 0 && !(LIN_K_SPACING > 0))
            throw std::invalid_argument(
                "NumberOfLinearBins > 0, so LinearKBinWidth must be > 0.");

        if (N_KLOG_BIN > 0 && !(LOG_K_SPACING > 0))
            throw std::invalid_argument(
                "NumberOfLog10Bins > 0, so Log10KBinWidth must be > 0.");

        if (N_KLIN_BIN <= 0 && N_KLOG_BIN <= 0)
            throw std::invalid_argument(
                "At least NumberOfLinearBins or NumberOfLog10Bins must be present.");

        if (Z_0 <= 0)
            throw std::invalid_argument("FirstRedshiftBinCenter must be > 0.");

        if (Z_BIN_WIDTH <= 0)
            throw std::invalid_argument("RedshiftBinWidth must be > 0.");

        if (NUMBER_OF_Z_BINS <= 0)
            throw std::invalid_argument("NumberOfRedshiftBins must be > 0.");

        switch (config.getInteger("RedshiftBinningMethod", 1)) {
        case 0:
            Z_BINNING_METHOD = TophatBinningMethod;
            break;
        case 1:
            Z_BINNING_METHOD = TriangleBinningMethod;
            break;
        default:
            LOG::LOGGER.STD(
                "Invalid RedshiftBinningMethod argument. Fallback to 1.\n");
            Z_BINNING_METHOD = TriangleBinningMethod;
        }

        // Redshift and wavenumber bins are constructed
        bins::setUpBins(
            K_0, N_KLIN_BIN, LIN_K_SPACING, N_KLOG_BIN,
            LOG_K_SPACING, klast, Z_0);

        LOG::LOGGER.STD("K0 %.3e\n", K_0);
        LOG::LOGGER.STD("LinearKBinWidth %.3e\n", LIN_K_SPACING);
        LOG::LOGGER.STD("NumberOfLinearBins %d\n", N_KLIN_BIN);
        LOG::LOGGER.STD("Log10KBinWidth %.3e\n", LOG_K_SPACING);
        LOG::LOGGER.STD("NumberOfLog10Bins %d\n", N_KLOG_BIN);
        LOG::LOGGER.STD("LastKEdge %.3e\n", klast);

        LOG::LOGGER.STD(
            "RedshiftBinningMethod %s\n",
            BINNING_METHOD_TEXT_MAP[Z_BINNING_METHOD].c_str());
        LOG::LOGGER.STD("FirstRedshiftBinCenter %.3e\n", Z_0);
        LOG::LOGGER.STD("RedshiftBinWidth %.3e\n", Z_BIN_WIDTH);
        LOG::LOGGER.STD("NumberOfRedshiftBins %d\n\n", NUMBER_OF_Z_BINS);
    }

    int findRedshiftBin(double z)
    {
        if (z < Z_LOWER_EDGE)
            return -1;
        
        int r = (z - Z_LOWER_EDGE) / Z_BIN_WIDTH;

        if (r >= NUMBER_OF_Z_BINS)
            r = NUMBER_OF_Z_BINS;

        return r;
    }

    // This is an extrapolating approach when limited to to only neighbouring bins
    // Not used in latest versions
    // What happens when a pixel goes outside of triangular bins?
    //    Imagine our central bin is z(m) and its left most pixel is at z_ij less than z(m-1).
    //    Its behavior can be well defined in z(m) bin, simply take z_ij < z(m).
    //    However, it should be distributed to z(m-1), and there occurs the problem.
    //    Since z_ij is also on the left of z(m-1), it belongs to the wrong interpolation kernel.
    //    In other words, that pixel is not normally distributed (sum of weights not equal to 1).
    //    That pixel does not belong to the correct z bin. There should not be such pixels.
    //    Below is my fix by keeping track of left and right bins.
    double zBinTriangularExtrapolate(double z, int zm, int zc)
    {
        double zm_center = bins::ZBIN_CENTERS[zm], z_pivot = ZBIN_CENTERS[zc];
        
        if ((zm < zc && z >= z_pivot) || (zm > zc && z <= z_pivot))
            return 0.;

        // if (zm < zc)
        //     return (z_pivot - z) / Z_BIN_WIDTH;
        // else if (zm > zc)
        //     return (z - z_pivot) / Z_BIN_WIDTH;
        if (zm != zc)
            return (zm-zc) * (z - z_pivot) / Z_BIN_WIDTH;
        else if (z <= zm_center)
        {
            if (zm == 0)    return 1.;
            else            return (z - zm_center + Z_BIN_WIDTH) / Z_BIN_WIDTH;
        }
        else
        {
            if (zm == NUMBER_OF_Z_BINS - 1) return 1.;
            else                            return (zm_center + Z_BIN_WIDTH - z) / Z_BIN_WIDTH;
        }
    }

    // binning functio for zm=0
    void zBinTriangular1(const double *z, int N, int zm, double *out, int &low, int &up)
    {
        int zmm __attribute__((unused)) = zm;
        double zc = ZBIN_CENTERS[0];

        low = std::lower_bound(z, z + N, zc) - z;
        up = std::upper_bound(z, z + N, zc + Z_BIN_WIDTH) - z;

        std::fill(out, out + low, 1);
        #pragma omp simd
        for (int i = low; i < up; ++i)
            out[i] = 1. - (z[i] - zc) / Z_BIN_WIDTH;
        // std::fill(out + up, out + N, 0);
        low = 0;
    }

    // binning function for last zm
    void zBinTriangular2(const double *z, int N, int zm, double *out, int &low, int &up)
    {
        int zmm __attribute__((unused)) = zm;
        double zc = ZBIN_CENTERS[NUMBER_OF_Z_BINS - 1];

        low = std::lower_bound(z, z + N, zc - Z_BIN_WIDTH) - z;
        up = std::upper_bound(z, z + N, zc) - z;

        // std::fill(out, out + low, 0);
        #pragma omp simd
        for (int i = low; i < up; ++i)
            out[i] = 1. - (zc - z[i]) / Z_BIN_WIDTH;
        std::fill(out + up, out + N, 1);
        up = N;
    }

    // binning functio for non-boundary zm
    void zBinTriangular(const double *z, int N, int zm, double *out, int &low, int &up)
    {
        double zc = ZBIN_CENTERS[zm];
        low = std::lower_bound(z, z + N, zc - Z_BIN_WIDTH) - z;
        up = std::upper_bound(z, z + N, zc + Z_BIN_WIDTH) - z;

        // std::fill_n(out, N, 0);
        #pragma omp simd
        for (int i = low; i < up; ++i)
            out[i] = 1. - fabs(z[i] - zc) / Z_BIN_WIDTH;
    }

    void zBinTopHat(const double *z, int N, int zm, double *out, int &low, int &up)
    {
        double zc = ZBIN_CENTERS[zm];
        low = std::lower_bound(z, z + N, zc - Z_BIN_WIDTH / 2) - z;
        up = std::upper_bound(z, z + N, zc + Z_BIN_WIDTH / 2) - z;

        std::fill_n(out, N, 0);
        #pragma omp simd
        for (int i = low; i < up; ++i)
            out[i] = 1;
    }

    void (*redshiftBinningFunction)(
        const double *z, int N, int zm, double *out, int &low, int &up
    ) = &zBinTopHat;

    void setRedshiftBinningFunction(int zm)
    {
        switch (Z_BINNING_METHOD) {
        case TophatBinningMethod:
            redshiftBinningFunction = &zBinTopHat;
            break;
        case TriangleBinningMethod:
            if (NUMBER_OF_Z_BINS == 1)
                redshiftBinningFunction = &zBinTopHat;
            else if (zm == 0)
                redshiftBinningFunction = &zBinTriangular1;
            else if (zm == NUMBER_OF_Z_BINS - 1)
                redshiftBinningFunction = &zBinTriangular2;
            else
                redshiftBinningFunction = &zBinTriangular;
            break;
        }
    }

    // Given the redshift z, returns binning weight. 1 for top-hats, interpolation for triangular
    // zm: Bin number to consider
    // zc: Central bin number for triangular bins. Binning weights depend on being to the left 
    // or to the right of this number.
    // extern inline 

    // double redshiftBinningFunction(double z, int zm)
    // {
    //     #if defined(TOPHAT_Z_BINNING_FN)
    //     if (zm == findRedshiftBin(z)) return 1;
    //     else                          return 0;

    //     #elif defined(TRIANGLE_Z_BINNING_FN)
    //     double x=z-ZBIN_CENTERS[zm], r = 1-fabs(x)/Z_BIN_WIDTH;
    //     if (r<0) return 0;
    //     if (zm==0 && x<0) return 1;
    //     if (zm==(NUMBER_OF_Z_BINS-1) && x>0) return 1;
    //     return r;
    //     #endif
    // }

}

namespace mytime
{
    Timer timer;
    double   time_spent_on_c_inv    = 0, time_spent_on_f_inv   = 0;
    double   time_spent_on_set_sfid = 0, time_spent_set_qs     = 0,
             time_spent_set_modqs   = 0, time_spent_set_fisher = 0;

    double   time_spent_on_q_interp = 0, time_spent_on_q_copy = 0;
    long     number_of_times_called_setq = 0, number_of_times_called_setsfid = 0;

    void printfTimeSpentDetails()
    {
        LOG::LOGGER.STD("Total time spent on inverting C is %.2f mins.\n", time_spent_on_c_inv);
        LOG::LOGGER.STD("Total time spent on inverting F is %.2f mins.\n", time_spent_on_f_inv);

        LOG::LOGGER.STD("Total time spent on setting Sfid is %.2f mins with %lu calls.\n",
            time_spent_on_set_sfid, number_of_times_called_setsfid);
        LOG::LOGGER.STD("Total time spent on setting Qs is %.2f mins with %lu calls.\n"
            "Interpolation: %.2f and Copy: %.2f.\n",
            time_spent_set_qs, number_of_times_called_setq, time_spent_on_q_interp, time_spent_on_q_copy);
        
        LOG::LOGGER.STD("Total time spent on setting Mod Qs is %.2f mins.\n", time_spent_set_modqs  );
        LOG::LOGGER.STD("Total time spent on setting F is %.2f mins.\n",      time_spent_set_fisher );

        //                Cinv     Finv     S      NS      Q       N_Q     TQmod   T_F
        LOG::LOGGER.TIME("%9.3e | %9.3e | %9.3e | %9.3e | %9.3e | %9.3e | %9.3e | %9.3e | ",
            time_spent_on_c_inv, time_spent_on_f_inv, time_spent_on_set_sfid, (double)number_of_times_called_setsfid,
            time_spent_set_qs, (double)number_of_times_called_setq, time_spent_set_modqs, time_spent_set_fisher);
    }

    void writeTimeLogHeader()
    {
        LOG::LOGGER.TIME("| %2s | %9s | %9s | %9s | %9s | %9s | %9s | %9s | %9s | %9s | %9s | %9s | %9s |\n", 
        "i", "T_i", "T_tot", "T_Cinv", "T_Finv", "T_Sfid", "N_Sfid", "T_Q", "N_Q", "T_Qmod", "T_F", "DChi2", "DMean");
    }
}






<|MERGE_RESOLUTION|>--- conflicted
+++ resolved
@@ -20,12 +20,8 @@
     {
         MEMORY_ALLOC = std::max(0., MEMORY_ALLOC + deltamem);
         if (MEMORY_ALLOC < 100)
-<<<<<<< HEAD
-            LOG::LOGGER.ERR("Remaining memory is less than 100 MB!\n");
-=======
             LOG::LOGGER.ERR(
                 "WARNING! Remaining memory is low (%.1f MB).\n", MEMORY_ALLOC);
->>>>>>> affd0b77
     }
 
     void readProcess(ConfigFile &config)
