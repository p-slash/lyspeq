#include "core/global_numbers.hpp"
#include "core/fiducial_cosmology.hpp"
#include "core/quadratic_estimate.hpp"
#include "io/config_file.hpp"
#include "io/logger.hpp"

#include <cstdio>
#include <cmath>

#include <chrono>    /* clock_t, clock, CLOCKS_PER_SEC */

namespace process
{
    int this_pe=0, total_pes=1;
    char TMP_FOLDER[300] = ".";
    double MEMORY_ALLOC  = 0;
    SQLookupTable *sq_private_table;
    bool SAVE_EACH_PE_RESULT = false;
    bool SAVE_ALL_SQ_FILES = false;

    void updateMemory(double deltamem)
    {
        MEMORY_ALLOC += deltamem;
        if (MEMORY_ALLOC < 10)
            LOG::LOGGER.ERR("Remaining memory is less than 10 MB!");
    }
}

namespace bins
{
    int NUMBER_OF_K_BANDS, NUMBER_OF_Z_BINS, TOTAL_KZ_BINS, DEGREE_OF_FREEDOM;
    double *KBAND_EDGES, *KBAND_CENTERS;
    double  Z_BIN_WIDTH, *ZBIN_CENTERS, Z_LOWER_EDGE, Z_UPPER_EDGE;

    void setUpBins(double k0, int nlin, double dklin, int nlog, double dklog, double klast, double z0)
    {
        // Construct k edges
        NUMBER_OF_K_BANDS = nlin + nlog;
        
        // Add one more bin if klast is larger than the last bin
        double ktemp = (k0 + dklin*nlin)*pow(10, nlog*dklog);
        if (klast > ktemp)
            ++NUMBER_OF_K_BANDS;

        DEGREE_OF_FREEDOM = NUMBER_OF_K_BANDS * NUMBER_OF_Z_BINS;

        TOTAL_KZ_BINS = NUMBER_OF_K_BANDS * NUMBER_OF_Z_BINS;

        KBAND_EDGES   = new double[NUMBER_OF_K_BANDS + 1];
        KBAND_CENTERS = new double[NUMBER_OF_K_BANDS];

        // Linearly spaced bins
        for (int i = 0; i < nlin + 1; i++)
            KBAND_EDGES[i] = k0 + dklin * i;
        // Logarithmicly spaced bins
        for (int i = 1, j = nlin + 1; i < nlog + 1; i++, j++)
            KBAND_EDGES[j] = KBAND_EDGES[nlin] * pow(10., i * dklog);
        
        // Last bin
        if (klast > ktemp)
            KBAND_EDGES[NUMBER_OF_K_BANDS] = klast;


        // Set up k bin centers
        for (int kn = 0; kn < NUMBER_OF_K_BANDS; ++kn)
            KBAND_CENTERS[kn] = (KBAND_EDGES[kn] + KBAND_EDGES[kn + 1]) / 2.;

        // Construct redshift bins
        ZBIN_CENTERS = new double[NUMBER_OF_Z_BINS];

        for (int zm = 0; zm < NUMBER_OF_Z_BINS; ++zm)
            ZBIN_CENTERS[zm] = z0 + Z_BIN_WIDTH * zm;

        Z_LOWER_EDGE = ZBIN_CENTERS[0] - Z_BIN_WIDTH/2.;
        Z_UPPER_EDGE = ZBIN_CENTERS[NUMBER_OF_Z_BINS-1] + Z_BIN_WIDTH/2.;
    }

    void cleanUpBins()
    {
        delete [] KBAND_EDGES;
        delete [] KBAND_CENTERS;
        delete [] ZBIN_CENTERS;
    }

    int findRedshiftBin(double z)
    {
        if (z < Z_LOWER_EDGE)
            return -1;
        
        int r = (z - Z_LOWER_EDGE) / Z_BIN_WIDTH;

        if (r >= NUMBER_OF_Z_BINS)
            r = NUMBER_OF_Z_BINS;

        return r;
    }

    // This is an extrapolating approach when limited to to only neighbouring bins
    // Not used in latest versions
    // What happens when a pixel goes outside of triangular bins?
    //    Imagine our central bin is z(m) and its left most pixel is at z_ij less than z(m-1).
    //    Its behavior can be well defined in z(m) bin, simply take z_ij < z(m).
    //    However, it should be distributed to z(m-1), and there occurs the problem.
    //    Since z_ij is also on the left of z(m-1), it belongs to the wrong interpolation kernel.
    //    In other words, that pixel is not normally distributed (sum of weights not equal to 1).
    //    That pixel does not belong to the correct z bin. There should not be such pixels.
    //    Below is my fix by keeping track of left and right bins.
    double zBinTriangularExtrapolate(double z, int zm, int zc)
    {
        double zm_center = bins::ZBIN_CENTERS[zm], z_pivot = ZBIN_CENTERS[zc];
        
        if ((zm < zc && z >= z_pivot) || (zm > zc && z <= z_pivot))
            return 0.;

        // if (zm < zc)
        //     return (z_pivot - z) / Z_BIN_WIDTH;
        // else if (zm > zc)
        //     return (z - z_pivot) / Z_BIN_WIDTH;
        if (zm != zc)
            return (zm-zc) * (z - z_pivot) / Z_BIN_WIDTH;
        else if (z <= zm_center)
        {
            if (zm == 0)    return 1.;
            else            return (z - zm_center + Z_BIN_WIDTH) / Z_BIN_WIDTH;
        }
        else
        {
            if (zm == NUMBER_OF_Z_BINS - 1) return 1.;
            else                            return (zm_center + Z_BIN_WIDTH - z) / Z_BIN_WIDTH;
        }
    }

    // This binning function is zero outside next bins center
    // Effectively removes any pixels that does not belong to any redshift bin.
    double zBinTriangular(double z, int zm)
    {
        double zm_center = ZBIN_CENTERS[zm];
        double zlow = zm_center - Z_BIN_WIDTH, zupp = zm_center + Z_BIN_WIDTH;
        
        if ((zlow < z) && (z <= zm_center))
        {
            if (zm == 0)
                return 1;
            return (z - zm_center + Z_BIN_WIDTH) / Z_BIN_WIDTH;
        }   
        
        if ((zm_center < z) && (z < zupp))
        {
            if (zm == (NUMBER_OF_Z_BINS-1))
                return 1;
            return (zm_center + Z_BIN_WIDTH - z) / Z_BIN_WIDTH;
        }
        
        return 0;
    }

    double redshiftBinningFunction(double z, int zm)
    {
        #if defined(TOPHAT_Z_BINNING_FN)
        if (zm == findRedshiftBin(z)) return 1;
        else                          return 0;

        #elif defined(TRIANGLE_Z_BINNING_FN)
        return zBinTriangular(z, zm);
        #endif
    }
    
    int  getFisherMatrixIndex(int kn, int zm)
    { 
        return kn + NUMBER_OF_K_BANDS * zm; 
    }

    void getFisherMatrixBinNoFromIndex(int ikz, int &kn, int &zm)
    {
        kn = (ikz) % NUMBER_OF_K_BANDS; 
        zm = (ikz) / NUMBER_OF_K_BANDS; 
    }
}

namespace mytime
{
    Timer timer;
    double   time_spent_on_c_inv    = 0, time_spent_on_f_inv   = 0;
    double   time_spent_on_set_sfid = 0, time_spent_set_qs     = 0,
             time_spent_set_modqs   = 0, time_spent_set_fisher = 0;

    double   time_spent_on_q_interp = 0, time_spent_on_q_copy = 0;
    long     number_of_times_called_setq = 0, number_of_times_called_setsfid = 0;

    void printfTimeSpentDetails()
    {
        LOG::LOGGER.STD("Total time spent on inverting C is %.2f mins.\n", time_spent_on_c_inv);
        LOG::LOGGER.STD("Total time spent on inverting F is %.2f mins.\n", time_spent_on_f_inv);

        LOG::LOGGER.STD("Total time spent on setting Sfid is %.2f mins with %lu calls.\n",
            time_spent_on_set_sfid, number_of_times_called_setsfid);
        LOG::LOGGER.STD("Total time spent on setting Qs is %.2f mins with %lu calls.\n"
            "Interpolation: %.2f and Copy: %.2f.\n",
            time_spent_set_qs, number_of_times_called_setq, time_spent_on_q_interp, time_spent_on_q_copy);
        
        LOG::LOGGER.STD("Total time spent on setting Mod Qs is %.2f mins.\n", time_spent_set_modqs  );
        LOG::LOGGER.STD("Total time spent on setting F is %.2f mins.\n",      time_spent_set_fisher );

        //                Cinv     Finv     S      NS      Q       N_Q     TQmod   T_F
        LOG::LOGGER.TIME("%9.3e | %9.3e | %9.3e | %9.3e | %9.3e | %9.3e | %9.3e | %9.3e | ",
            time_spent_on_c_inv, time_spent_on_f_inv, time_spent_on_set_sfid, (double)number_of_times_called_setsfid,
            time_spent_set_qs, (double)number_of_times_called_setq, time_spent_set_modqs, time_spent_set_fisher);
    }

    void writeTimeLogHeader()
    {
        LOG::LOGGER.TIME("| %2s | %9s | %9s | %9s | %9s | %9s | %9s | %9s | %9s | %9s | %9s | %9s | %9s |\n", 
        "i", "T_i", "T_tot", "T_Cinv", "T_Finv", "T_Sfid", "N_Sfid", "T_Q", "N_Q", "T_Qmod", "T_F", "DChi2", "DMean");
    }
}

namespace specifics
{
    double CHISQ_CONVERGENCE_EPS = 0.01;
    bool   TURN_OFF_SFID, SMOOTH_LOGK_LOGP, USE_RESOLUTION_MATRIX;
    double CONTINUUM_MARGINALIZATION_AMP = 100, CONTINUUM_MARGINALIZATION_DERV = 100;
    qio::ifileformat INPUT_QSO_FILE = qio::Binary;
    int OVERSAMPLING_FACTOR = -1;
    
    #if defined(TOPHAT_Z_BINNING_FN)
    #define BINNING_SHAPE "Top Hat"
    #elif defined(TRIANGLE_Z_BINNING_FN)
    #define BINNING_SHAPE "Triangular"
    #else
    #define BINNING_SHAPE "ERROR NOT DEFINED"
    #endif

    #define tostr(a) #a
    #define tovstr(a) tostr(a)

    #if defined(FISHER_OPTIMIZATION)
    #define FISHER_TXT "ON"
    #else
    #define FISHER_TXT "OFF"
    #endif
    
    #if defined(REDSHIFT_GROWTH_POWER)
    #define RGP_TEXT "ON"
    #else
    #define RGP_TEXT "OFF"
    #endif
    
    const char BUILD_SPECIFICS[] =  
        "# This version is build by the following options:\n"
        "# Fisher optimization: " FISHER_TXT "\n"
        "# Redshift binning shape: " BINNING_SHAPE "\n" 
        "# Redshift growth scaling: " RGP_TEXT "\n";

    #undef tostr
    #undef tovstr
    #undef BINNING_SHAPE
    #undef FISHER_TXT
    #undef RGP_TEXT
    #undef TORE_TEXT

    void printBuildSpecifics(FILE *toWrite)
    {
        if (toWrite == NULL)
            LOG::LOGGER.STD(BUILD_SPECIFICS);
        else
            fprintf(toWrite, specifics::BUILD_SPECIFICS);
    }

    void printConfigSpecifics(FILE *toWrite)
    {
        #define CONFIG_TXT "# Using following configuration parameters:\n" \
            "# Fiducial Signal Baseline: %s\n" \
            "# Input is delta flux: %s\n" \
            "# Divide by mean flux of the chunk: %s\n" \
            "# ContinuumMargAmp: %.2e\n" \
            "# ContinuumMargDerv: %.2e\n",  \
            TURN_OFF_SFID ? "OFF" : "ON", \
            conv::INPUT_IS_DELTA_FLUX ? "YES" : "NO", \
            conv::FLUX_TO_DELTAF_BY_CHUNKS ? "ON" : "OFF", \
            CONTINUUM_MARGINALIZATION_AMP, \
            CONTINUUM_MARGINALIZATION_DERV 

        if (toWrite == NULL)
            LOG::LOGGER.STD(CONFIG_TXT);
        else
            fprintf(toWrite, CONFIG_TXT);

        #undef CONFIG_TXT
    }
}

// Pass NULL for not needed variables!
void ioh::readConfigFile(const char *FNAME_CONFIG,
    char *FNAME_LIST, char *FNAME_RLIST, char *INPUT_DIR, char *OUTPUT_DIR,
    char *OUTPUT_FILEBASE, char *FILEBASE_S, char *FILEBASE_Q,
    int *NUMBER_OF_ITERATIONS,
    int *Nv, int *Nz, double *LENGTH_V)
{
    int N_KLIN_BIN, N_KLOG_BIN, 
        sfid_off=-1, uchunkmean=-1, udeltaf=-1, usmoothlogs=-1,
<<<<<<< HEAD
        save_pe_res=-1, use_picca_file=-1, use_reso_mat=-1,
        cache_all_sq=-1;
=======
        save_spec_res=-1, use_picca_file=-1, use_reso_mat=-1,
        cache_all_sq=-1, noise_smoothing_factor = -1;
>>>>>>> 52d5b70f
    double  K_0, LIN_K_SPACING, LOG_K_SPACING, Z_0, temp_chisq = -1, klast=-1;
    char    FNAME_FID_POWER[300]="", FNAME_MEAN_FLUX[300]="", FNAME_PREFISHER[300]="";

    // Set up config file to read variables.
    ConfigFile cFile(FNAME_CONFIG);

    // Bin parameters
    cFile.addKey("K0", &K_0, DOUBLE);
    cFile.addKey("LinearKBinWidth",  &LIN_K_SPACING, DOUBLE);
    cFile.addKey("Log10KBinWidth",   &LOG_K_SPACING, DOUBLE);
    cFile.addKey("NumberOfLinearBins",   &N_KLIN_BIN, INTEGER);
    cFile.addKey("NumberOfLog10Bins",    &N_KLOG_BIN, INTEGER);
    cFile.addKey("LastKEdge",    &klast, DOUBLE);

    cFile.addKey("FirstRedshiftBinCenter", &Z_0, DOUBLE);
    cFile.addKey("RedshiftBinWidth", &bins::Z_BIN_WIDTH, DOUBLE);
    cFile.addKey("NumberOfRedshiftBins", &bins::NUMBER_OF_Z_BINS, INTEGER);
    
    // // File names and paths
    cFile.addKey("FileNameList", FNAME_LIST, STRING);

    cFile.addKey("FileNameRList",  FNAME_RLIST, STRING);
    cFile.addKey("FileInputDir",   INPUT_DIR, STRING);
    cFile.addKey("InputIsPicca",   &use_picca_file, INTEGER);
    cFile.addKey("UseResoMatrix",  &use_reso_mat, INTEGER);
    cFile.addKey("OversampleRmat", &specifics::OVERSAMPLING_FACTOR, INTEGER);
    cFile.addKey("SmoothNoiseWeights", &noise_smoothing_factor, INTEGER);

    cFile.addKey("OutputDir",      OUTPUT_DIR, STRING); 
    cFile.addKey("OutputFileBase", OUTPUT_FILEBASE, STRING);

    cFile.addKey("SaveEachProcessResult", &save_pe_res, INTEGER);

    cFile.addKey("SignalLookUpTableBase",       FILEBASE_S, STRING);
    cFile.addKey("DerivativeSLookUpTableBase",  FILEBASE_Q, STRING);
    cFile.addKey("CacheAllSQTables", &cache_all_sq, INTEGER);

    // Integration grid parameters
    cFile.addKey("NumberVPoints",   Nv, INTEGER);
    cFile.addKey("NumberZPoints",   Nz, INTEGER);
    cFile.addKey("VelocityLength",  LENGTH_V,    DOUBLE);

    // Fiducial cosmology
    cFile.addKey("TurnOffBaseline", &sfid_off,  INTEGER);    // Turns off the signal matrix
    cFile.addKey("SmoothLnkLnP",  &usmoothlogs, INTEGER);    // Smooth lnk, lnP

    // How to convert from flux to delta_flux if at all
    cFile.addKey("MeanFluxFile",        FNAME_MEAN_FLUX, STRING);  // File to interpolate for F-bar
    cFile.addKey("UseChunksMeanFlux",   &uchunkmean,     INTEGER); // If 1, uses mean of each chunk as F-bar
    cFile.addKey("InputIsDeltaFlux",    &udeltaf,        INTEGER); // If 1, input is delta_f

    // Baseline Power Spectrum
    cFile.addKey("FiducialPowerFile",           FNAME_FID_POWER,                      STRING);
    // Fiducial Palanque fit function parameters
    cFile.addKey("FiducialAmplitude",           &fidpd13::FIDUCIAL_PD13_PARAMS.A,     DOUBLE);
    cFile.addKey("FiducialSlope",               &fidpd13::FIDUCIAL_PD13_PARAMS.n,     DOUBLE);
    cFile.addKey("FiducialCurvature",           &fidpd13::FIDUCIAL_PD13_PARAMS.alpha, DOUBLE);
    cFile.addKey("FiducialRedshiftPower",       &fidpd13::FIDUCIAL_PD13_PARAMS.B,     DOUBLE);
    cFile.addKey("FiducialRedshiftCurvature",   &fidpd13::FIDUCIAL_PD13_PARAMS.beta,  DOUBLE);
    cFile.addKey("FiducialLorentzianLambda",    &fidpd13::FIDUCIAL_PD13_PARAMS.lambda,DOUBLE);

    cFile.addKey("PrecomputedFisher", FNAME_PREFISHER, STRING);

    cFile.addKey("NumberOfIterations", NUMBER_OF_ITERATIONS, INTEGER);
    cFile.addKey("ChiSqConvergence", &temp_chisq, DOUBLE);

    // Continuum marginalization coefficients. Defaults are 100. Pass <=0 to turn off
    cFile.addKey("ContinuumMargAmp",  &specifics::CONTINUUM_MARGINALIZATION_AMP,  DOUBLE);
    cFile.addKey("ContinuumMargDerv", &specifics::CONTINUUM_MARGINALIZATION_DERV, DOUBLE);

    // Read integer if testing outside of Lya region
    cFile.addKey("AllocatedMemoryMB", &process::MEMORY_ALLOC, DOUBLE);
    cFile.addKey("TemporaryFolder", &process::TMP_FOLDER, STRING);

    cFile.readAll();

    // char tmp_ps_fname[320];
    // sprintf(tmp_ps_fname, "%s/tmppsfileXXXXXX", TMP_FOLDER);
    // TODO: Test access here
    
    specifics::TURN_OFF_SFID        = sfid_off > 0;
    specifics::SMOOTH_LOGK_LOGP     = usmoothlogs > 0;
    specifics::USE_RESOLUTION_MATRIX= use_reso_mat > 0;
    conv::FLUX_TO_DELTAF_BY_CHUNKS  = uchunkmean > 0;
    conv::INPUT_IS_DELTA_FLUX       = udeltaf > 0;
    process::SAVE_EACH_PE_RESULT    = save_pe_res > 0;
    process::SAVE_ALL_SQ_FILES      = cache_all_sq > 0;

    if (use_picca_file>0)
        specifics::INPUT_QSO_FILE = qio::Picca;

    if (specifics::INPUT_QSO_FILE != qio::Picca && specifics::USE_RESOLUTION_MATRIX)
        throw std::invalid_argument("Resolution matrix is only supported with picca files."
            " Add 'InputIsPicca 1' to config file if so.");

    // resolve conflict: Input delta flux overrides all
    // Then, chunk means.
    if (conv::INPUT_IS_DELTA_FLUX && conv::FLUX_TO_DELTAF_BY_CHUNKS)
    {
        LOG::LOGGER.ERR("Both input delta flux and conversion using chunk's mean flux is turned on. "
            "Assuming input is flux fluctuations delta_f.\n");
        conv::FLUX_TO_DELTAF_BY_CHUNKS = false;
    }

    conv::setMeanFlux();

    if (FNAME_MEAN_FLUX[0] != '\0')
    {
        if (conv::FLUX_TO_DELTAF_BY_CHUNKS)
        {
            LOG::LOGGER.ERR("Both mean flux file and using chunk's mean flux is turned on. "
            "Using chunk's mean flux.\n");
        }
        else if (conv::INPUT_IS_DELTA_FLUX)
        {
            LOG::LOGGER.ERR("Both input delta flux and conversion using mean flux file is turned on. "
            "Assuming input is flux fluctuations delta_f.\n");
        }
        else
            conv::setMeanFlux(FNAME_MEAN_FLUX);
    }
    else if (!(conv::INPUT_IS_DELTA_FLUX || conv::FLUX_TO_DELTAF_BY_CHUNKS))
        conv::INPUT_IS_DELTA_FLUX = true;

    if (temp_chisq > 0) specifics::CHISQ_CONVERGENCE_EPS = temp_chisq;

    if (FNAME_FID_POWER[0] != '\0')
        fidcosmo::setFiducialPowerFromFile(FNAME_FID_POWER);

    // Redshift and wavenumber bins are constructed
    bins::setUpBins(K_0, N_KLIN_BIN, LIN_K_SPACING, N_KLOG_BIN, LOG_K_SPACING, klast, Z_0);

    // Call after setting bins, because this function checks for consistency.
    if (FNAME_PREFISHER[0] != '\0')
        OneDQuadraticPowerEstimate::readPrecomputedFisher(FNAME_PREFISHER);

    Smoother::setParameters(noise_smoothing_factor);
    Smoother::setGaussianKernel();
}













<|MERGE_RESOLUTION|>--- conflicted
+++ resolved
@@ -298,13 +298,9 @@
 {
     int N_KLIN_BIN, N_KLOG_BIN, 
         sfid_off=-1, uchunkmean=-1, udeltaf=-1, usmoothlogs=-1,
-<<<<<<< HEAD
         save_pe_res=-1, use_picca_file=-1, use_reso_mat=-1,
-        cache_all_sq=-1;
-=======
-        save_spec_res=-1, use_picca_file=-1, use_reso_mat=-1,
-        cache_all_sq=-1, noise_smoothing_factor = -1;
->>>>>>> 52d5b70f
+        cache_all_sq=-1, noise_smoothing_factor=-1;
+
     double  K_0, LIN_K_SPACING, LOG_K_SPACING, Z_0, temp_chisq = -1, klast=-1;
     char    FNAME_FID_POWER[300]="", FNAME_MEAN_FLUX[300]="", FNAME_PREFISHER[300]="";
 
