--- conflicted
+++ resolved
@@ -65,13 +65,8 @@
 namespace specifics
 {
     double CHISQ_CONVERGENCE_EPS = 0.01;
-<<<<<<< HEAD
-    bool   TURN_OFF_SFID, SMOOTH_LOGK_LOGP, USE_RESOLUTION_MATRIX,
-           USE_PRECOMPUTED_FISHER, USE_FFT_FOR_SQ;
-=======
     bool TURN_OFF_SFID, SMOOTH_LOGK_LOGP, USE_RESOLUTION_MATRIX,
-         USE_PRECOMPUTED_FISHER, FAST_BOOTSTRAP;
->>>>>>> 6ea68577
+         USE_PRECOMPUTED_FISHER, FAST_BOOTSTRAP, USE_FFT_FOR_SQ;
     int CONT_LOGLAM_MARG_ORDER = 1, CONT_LAM_MARG_ORDER = 1, 
         CONT_NVECS = 3, NUMBER_OF_CHUNKS = 1, NUMBER_OF_BOOTS = 0;
     double RESOMAT_DECONVOLUTION_M = 0;
