#include "core/global_numbers.hpp"
#include "io/config_file.hpp"
#include "io/logger.hpp"

#include <algorithm>
#include <cmath>
#include <stdexcept> // std::invalid_argument

namespace process
{
    int this_pe=0, total_pes=1;
    std::string TMP_FOLDER = ".";
    std::string FNAME_BASE;
    double MEMORY_ALLOC  = 0;
    bool SAVE_EACH_PE_RESULT = false;
    bool SAVE_EACH_CHUNK_RESULT = false;
    bool SAVE_ALL_SQ_FILES = false;

    void updateMemory(double deltamem)
    {
        MEMORY_ALLOC += deltamem;
        if (MEMORY_ALLOC < 100)
            LOG::LOGGER.ERR("Remaining memory is less than 100 MB!\n");
    }

    void readProcess(ConfigFile &config)
    {
        LOG::LOGGER.STD("###############################################\n");
        LOG::LOGGER.STD("Reading process parameters from config.\n");

        config.addDefaults(process_default_parameters);

        MEMORY_ALLOC = config.getDouble("AllocatedMemoryMB");

        SAVE_EACH_PE_RESULT = config.getInteger("SaveEachProcessResult") > 0;
        SAVE_EACH_CHUNK_RESULT = config.getInteger("SaveEachChunkResult") > 0;
        SAVE_ALL_SQ_FILES = config.getInteger("CacheAllSQTables") > 0;
        FNAME_BASE = config.get("OutputDir") + '/' + config.get("OutputFileBase");
        TMP_FOLDER = config.get("TemporaryFolder");

        #if !defined(ENABLE_MPI)
        if (SAVE_EACH_PE_RESULT)
            throw std::invalid_argument(
                "Bootstrap saving only supported when compiled with MPI.");
        #endif

        LOG::LOGGER.STD("Fname base is set to %s.\n",
            FNAME_BASE.c_str());
        #define booltostr(x) x ? "true" : "false"
        LOG::LOGGER.STD("SaveEachProcessResult is set to %s.\n",
            booltostr(SAVE_EACH_PE_RESULT));
        LOG::LOGGER.STD("SaveEachChunkResult is set to %s.\n",
            booltostr(SAVE_EACH_CHUNK_RESULT));
        LOG::LOGGER.STD("CacheAllSQTables is set to %s.\n",
            booltostr(SAVE_ALL_SQ_FILES));
        LOG::LOGGER.STD("AllocatedMemoryMB is set to %.1e MB.\n",
            MEMORY_ALLOC);
        LOG::LOGGER.STD("TemporaryFolder is set to %s.\n\n",
            TMP_FOLDER.c_str());
        #undef booltostr
    }
}

namespace specifics
{
    double CHISQ_CONVERGENCE_EPS = 0.01;
    bool   TURN_OFF_SFID, SMOOTH_LOGK_LOGP, USE_RESOLUTION_MATRIX,
           USE_PRECOMPUTED_FISHER, USE_FFT_FOR_SQ;
    int CONT_LOGLAM_MARG_ORDER = 1, CONT_LAM_MARG_ORDER = 1, 
        CONT_NVECS = 3, NUMBER_OF_CHUNKS = 1, NUMBER_OF_BOOTS = 0;
    double RESOMAT_DECONVOLUTION_M = 0;
    qio::ifileformat INPUT_QSO_FILE = qio::Binary;
    int OVERSAMPLING_FACTOR = -1;

    void calcNvecs()
    {
        if (CONT_LOGLAM_MARG_ORDER >= 0 || CONT_LAM_MARG_ORDER >= 0)
        {
            CONT_NVECS = 1;
            if (CONT_LOGLAM_MARG_ORDER > 0)
                CONT_NVECS += CONT_LOGLAM_MARG_ORDER;
            if (CONT_LAM_MARG_ORDER > 0)
                CONT_NVECS += CONT_LAM_MARG_ORDER;
        }
        else
            CONT_NVECS = 0;
    }


    void readSpecifics(ConfigFile &config)
    {
        LOG::LOGGER.STD("###############################################\n");
        LOG::LOGGER.STD("Reading specifics from config.\n");
        config.addDefaults(specifics_default_parameters);
<<<<<<< HEAD
        int usmoothlogs, use_picca_file;
        double  temp_chisq;

        use_picca_file = config.getInteger("InputIsPicca", -1);
        USE_RESOLUTION_MATRIX = config.getInteger("UseResoMatrix", -1) > 0;
=======

>>>>>>> 6b6f2d4c
        RESOMAT_DECONVOLUTION_M = config.getDouble("ResoMatDeconvolutionM");
        OVERSAMPLING_FACTOR = config.getInteger("OversampleRmat", -1);
        USE_FFT_FOR_SQ = config.getInteger("UseFftMeanResolution", -1) > 0;
        NUMBER_OF_CHUNKS = config.getInteger("DynamicChunkNumber", 1);
        NUMBER_OF_BOOTS = config.getInteger("NumberOfBoots");

<<<<<<< HEAD
        // Turns off the signal matrix
        TURN_OFF_SFID = config.getInteger("TurnOffBaseline", -1) > 0;
        // Smooth lnk, lnP
        usmoothlogs = config.getInteger("SmoothLnkLnP", 1);
        temp_chisq = config.getDouble("ChiSqConvergence");
=======
        double temp_chisq = config.getDouble("ChiSqConvergence");
        if (temp_chisq > 0)
            CHISQ_CONVERGENCE_EPS = temp_chisq;
>>>>>>> 6b6f2d4c

        // Continuum marginalization order. Pass <=0 to turn off
        CONT_LOGLAM_MARG_ORDER = config.getInteger(
            "ContinuumLogLambdaMargOrder", 1);
        CONT_LAM_MARG_ORDER = config.getInteger(
            "ContinuumLambdaMargOrder", 0);

        // char tmp_ps_fname[320];
        // sprintf(tmp_ps_fname, "%s/tmppsfileXXXXXX", TMP_FOLDER);
        // TODO: Test access here

<<<<<<< HEAD
        SMOOTH_LOGK_LOGP     = usmoothlogs > 0;
=======
        TURN_OFF_SFID = config.getInteger("TurnOffBaseline", -1) > 0;
        SMOOTH_LOGK_LOGP = config.getInteger("SmoothLnkLnP", 1) > 0;
        USE_RESOLUTION_MATRIX = config.getInteger("UseResoMatrix", -1) > 0;
>>>>>>> 6b6f2d4c
        std::string precomp_fisher_str = config.get("PrecomputedFisher");
        USE_PRECOMPUTED_FISHER = !precomp_fisher_str.empty();

        if (config.getInteger("InputIsPicca", -1) > 0)
            INPUT_QSO_FILE = qio::Picca;

        if (INPUT_QSO_FILE != qio::Picca && USE_RESOLUTION_MATRIX)
            throw std::invalid_argument(
                "Resolution matrix is only supported with picca files."
                " Add 'InputIsPicca 1' to config file if so.");

<<<<<<< HEAD
        if (USE_FFT_FOR_SQ && OVERSAMPLING_FACTOR > 0)
            throw std::invalid_argument(
                "Oversampling is not supported with FFTs");

        if (temp_chisq > 0) CHISQ_CONVERGENCE_EPS = temp_chisq;

=======
>>>>>>> 6b6f2d4c
        calcNvecs();

        #define booltostr(x) x ? "true" : "false"
        LOG::LOGGER.STD("InputIsPicca is set to %s.\n",
            booltostr(INPUT_QSO_FILE));
        LOG::LOGGER.STD("UseResoMatrix is set to %s.\n",
            booltostr(USE_RESOLUTION_MATRIX));
        LOG::LOGGER.STD("ResoMatDeconvolutionM is set to %.2f.\n",
            RESOMAT_DECONVOLUTION_M);
        LOG::LOGGER.STD("OversampleRmat is set to %d.\n",
            OVERSAMPLING_FACTOR);
        LOG::LOGGER.STD("DynamicChunkNumber is set to %d.\n",
            NUMBER_OF_CHUNKS);
        LOG::LOGGER.STD("Fiducial signal matrix is set to turned %s.\n",
            TURN_OFF_SFID ? "OFF" : "ON");
        LOG::LOGGER.STD("SmoothLnkLnP is set to %s.\n",
            booltostr(SMOOTH_LOGK_LOGP));
        LOG::LOGGER.STD("ChiSqConvergence is set to %.2e.\n",
            CHISQ_CONVERGENCE_EPS);
        LOG::LOGGER.STD("PrecomputedFisher is turn %s, and set to %s.\n",
            booltostr(USE_PRECOMPUTED_FISHER), precomp_fisher_str.c_str());
        LOG::LOGGER.STD("ContinuumLogLambdaMargOrder is set to %d.\n",
            CONT_LOGLAM_MARG_ORDER);
        LOG::LOGGER.STD("ContinuumLambdaMargOrder is set to %d.\n\n",
            CONT_LAM_MARG_ORDER);
        #undef booltostr
    }

    #if defined(FISHER_OPTIMIZATION)
    const std::string FISHER_TXT = "ON";
    #else
    const std::string FISHER_TXT = "OFF";
    #endif

    #if defined(REDSHIFT_GROWTH_POWER)
    const std::string RGP_TEXT = "ON";
    #else
    const std::string RGP_TEXT = "OFF";
    #endif

    const std::string BUILD_SPECIFICS = 
        std::string("# You are using lyspeq version " __LYSPEQ_VERSION__ ".\n")
        + std::string("# This version is build by the following options:\n")
        + "# Fisher optimization: " + FISHER_TXT + "\n"
        + "# Redshift growth scaling: " + RGP_TEXT + "\n";

    void printBuildSpecifics(FILE *toWrite)
    {
        if (toWrite == NULL)
            LOG::LOGGER.STD(BUILD_SPECIFICS.c_str());
        else
            fprintf(toWrite, "%s", BUILD_SPECIFICS.c_str());
    }
}

namespace bins
{
    std::unordered_map<BinningMethod, std::string>
        BINNING_METHOD_TEXT_MAP({
            {TophatBinningMethod, "TopHat"},
            {TriangleBinningMethod, "Triangular"}
        });

    int NUMBER_OF_K_BANDS, NUMBER_OF_Z_BINS, TOTAL_KZ_BINS, 
        FISHER_SIZE;
    std::vector<double> KBAND_EDGES, KBAND_CENTERS, ZBIN_CENTERS;
    double  Z_BIN_WIDTH, Z_LOWER_EDGE, Z_UPPER_EDGE;
    BinningMethod Z_BINNING_METHOD = TriangleBinningMethod;

    void setUpBins(
            double k0, int nlin, double dklin, int nlog, double dklog,
            double klast, double z0
    ) {
        // Construct k edges
        NUMBER_OF_K_BANDS = nlin + nlog;

        // Add one more bin if klast is larger than the last bin
        double ktemp = (k0 + dklin*nlin)*pow(10, nlog*dklog);
        if (klast > ktemp)
            ++NUMBER_OF_K_BANDS;

        TOTAL_KZ_BINS = NUMBER_OF_K_BANDS * NUMBER_OF_Z_BINS;
        FISHER_SIZE = TOTAL_KZ_BINS * TOTAL_KZ_BINS;

        KBAND_EDGES.reserve(NUMBER_OF_K_BANDS + 1);
        KBAND_CENTERS.reserve(NUMBER_OF_K_BANDS);

        // Linearly spaced bins
        for (int i = 0; i < nlin + 1; i++)
            KBAND_EDGES.push_back(k0 + dklin * i);
        // Logarithmicly spaced bins
        for (int i = 1; i < nlog + 1; i++)
            KBAND_EDGES.push_back(KBAND_EDGES[nlin] * pow(10., i * dklog));
        
        // Last bin
        if (klast > ktemp)
            KBAND_EDGES.push_back(klast);

        // Set up k bin centers
        for (int kn = 0; kn < NUMBER_OF_K_BANDS; ++kn)
            KBAND_CENTERS.push_back((KBAND_EDGES[kn] + KBAND_EDGES[kn + 1]) / 2.);

        // Construct redshift bins
        ZBIN_CENTERS.reserve(NUMBER_OF_Z_BINS);

        for (int zm = 0; zm < NUMBER_OF_Z_BINS; ++zm)
            ZBIN_CENTERS.push_back(z0 + Z_BIN_WIDTH * zm);

        Z_LOWER_EDGE = ZBIN_CENTERS[0] - Z_BIN_WIDTH/2.;
        Z_UPPER_EDGE = ZBIN_CENTERS[NUMBER_OF_Z_BINS-1] + Z_BIN_WIDTH/2.;
    }

    /* This function reads following keys from config file:
    K0: double
        First edge for the k bins. 0 by default.
    LinearKBinWidth: double
        Linear k bin spacing. Need to be present 
        and > 0 if NumberOfLinearBins > 0.
    Log10KBinWidth: double
        Logarithmic k bins spacing. Need to be present 
        and > 0 if NumberOfLinearBins > 0.
    NumberOfLinearBins: int
        Number of linear bins.
    NumberOfLog10Bins: int
        Number of log bins.
    LastKEdge: double
        The last k edge will be this by adding a k bin if the value is valid.
    FirstRedshiftBinCenter: double
    RedshiftBinWidth: double
    NumberOfRedshiftBins: double
    */
    void readBins(ConfigFile &config)
    {
        LOG::LOGGER.STD("###############################################\n");
        LOG::LOGGER.STD("Reading binning parameters from config.\n");

        config.addDefaults(bins_default_parameters);

        int N_KLIN_BIN, N_KLOG_BIN;
        double  K_0, LIN_K_SPACING, LOG_K_SPACING, Z_0, klast=-1;

        K_0 = config.getDouble("K0");
        LIN_K_SPACING = config.getDouble("LinearKBinWidth");
        LOG_K_SPACING = config.getDouble("Log10KBinWidth");
        N_KLIN_BIN = config.getInteger("NumberOfLinearBins");
        N_KLOG_BIN = config.getInteger("NumberOfLog10Bins");
        klast = config.getDouble("LastKEdge");

        Z_0 = config.getDouble("FirstRedshiftBinCenter");
        Z_BIN_WIDTH = config.getDouble("RedshiftBinWidth");
        NUMBER_OF_Z_BINS = config.getInteger("NumberOfRedshiftBins");

        if (N_KLIN_BIN > 0 && !(LIN_K_SPACING > 0))
            throw std::invalid_argument(
                "NumberOfLinearBins > 0, so LinearKBinWidth must be > 0.");

        if (N_KLOG_BIN > 0 && !(LOG_K_SPACING > 0))
            throw std::invalid_argument(
                "NumberOfLog10Bins > 0, so Log10KBinWidth must be > 0.");

        if (N_KLIN_BIN <= 0 && N_KLOG_BIN <= 0)
            throw std::invalid_argument(
                "At least NumberOfLinearBins or NumberOfLog10Bins must be present.");

        if (Z_0 <= 0)
            throw std::invalid_argument("FirstRedshiftBinCenter must be > 0.");

        if (Z_BIN_WIDTH <= 0)
            throw std::invalid_argument("RedshiftBinWidth must be > 0.");

        if (NUMBER_OF_Z_BINS <= 0)
            throw std::invalid_argument("NumberOfRedshiftBins must be > 0.");

        switch (config.getInteger("RedshiftBinningMethod", 1)) {
        case 0:
            Z_BINNING_METHOD = TophatBinningMethod;
            break;
        case 1:
            Z_BINNING_METHOD = TriangleBinningMethod;
            break;
        default:
            LOG::LOGGER.STD(
                "Invalid RedshiftBinningMethod argument. Fallback to 1.\n");
            Z_BINNING_METHOD = TriangleBinningMethod;
        }

        // Redshift and wavenumber bins are constructed
        bins::setUpBins(
            K_0, N_KLIN_BIN, LIN_K_SPACING, N_KLOG_BIN,
            LOG_K_SPACING, klast, Z_0);

        LOG::LOGGER.STD("K0 %.3e\n", K_0);
        LOG::LOGGER.STD("LinearKBinWidth %.3e\n", LIN_K_SPACING);
        LOG::LOGGER.STD("NumberOfLinearBins %d\n", N_KLIN_BIN);
        LOG::LOGGER.STD("Log10KBinWidth %.3e\n", LOG_K_SPACING);
        LOG::LOGGER.STD("NumberOfLog10Bins %d\n", N_KLOG_BIN);
        LOG::LOGGER.STD("LastKEdge %.3e\n", klast);

        LOG::LOGGER.STD(
            "RedshiftBinningMethod %s\n",
            BINNING_METHOD_TEXT_MAP[Z_BINNING_METHOD].c_str());
        LOG::LOGGER.STD("FirstRedshiftBinCenter %.3e\n", Z_0);
        LOG::LOGGER.STD("RedshiftBinWidth %.3e\n", Z_BIN_WIDTH);
        LOG::LOGGER.STD("NumberOfRedshiftBins %d\n\n", NUMBER_OF_Z_BINS);
    }

    int findRedshiftBin(double z)
    {
        if (z < Z_LOWER_EDGE)
            return -1;
        
        int r = (z - Z_LOWER_EDGE) / Z_BIN_WIDTH;

        if (r >= NUMBER_OF_Z_BINS)
            r = NUMBER_OF_Z_BINS;

        return r;
    }

    // This is an extrapolating approach when limited to to only neighbouring bins
    // Not used in latest versions
    // What happens when a pixel goes outside of triangular bins?
    //    Imagine our central bin is z(m) and its left most pixel is at z_ij less than z(m-1).
    //    Its behavior can be well defined in z(m) bin, simply take z_ij < z(m).
    //    However, it should be distributed to z(m-1), and there occurs the problem.
    //    Since z_ij is also on the left of z(m-1), it belongs to the wrong interpolation kernel.
    //    In other words, that pixel is not normally distributed (sum of weights not equal to 1).
    //    That pixel does not belong to the correct z bin. There should not be such pixels.
    //    Below is my fix by keeping track of left and right bins.
    double zBinTriangularExtrapolate(double z, int zm, int zc)
    {
        double zm_center = bins::ZBIN_CENTERS[zm], z_pivot = ZBIN_CENTERS[zc];
        
        if ((zm < zc && z >= z_pivot) || (zm > zc && z <= z_pivot))
            return 0.;

        // if (zm < zc)
        //     return (z_pivot - z) / Z_BIN_WIDTH;
        // else if (zm > zc)
        //     return (z - z_pivot) / Z_BIN_WIDTH;
        if (zm != zc)
            return (zm-zc) * (z - z_pivot) / Z_BIN_WIDTH;
        else if (z <= zm_center)
        {
            if (zm == 0)    return 1.;
            else            return (z - zm_center + Z_BIN_WIDTH) / Z_BIN_WIDTH;
        }
        else
        {
            if (zm == NUMBER_OF_Z_BINS - 1) return 1.;
            else                            return (zm_center + Z_BIN_WIDTH - z) / Z_BIN_WIDTH;
        }
    }

    // binning functio for zm=0
    void zBinTriangular1(const double *z, int N, int zm, double *out, int &low, int &up)
    {
        int zmm __attribute__((unused)) = zm;
        double zc = ZBIN_CENTERS[0];

        low = std::lower_bound(z, z + N, zc) - z;
        up = std::upper_bound(z, z + N, zc + Z_BIN_WIDTH) - z;

        std::fill(out, out + low, 1);
        #pragma omp simd
        for (int i = low; i < up; ++i)
            out[i] = 1. - (z[i] - zc) / Z_BIN_WIDTH;
        // std::fill(out + up, out + N, 0);
        low = 0;
    }

    // binning function for last zm
    void zBinTriangular2(const double *z, int N, int zm, double *out, int &low, int &up)
    {
        int zmm __attribute__((unused)) = zm;
        double zc = ZBIN_CENTERS[NUMBER_OF_Z_BINS - 1];

        low = std::lower_bound(z, z + N, zc - Z_BIN_WIDTH) - z;
        up = std::upper_bound(z, z + N, zc) - z;

        // std::fill(out, out + low, 0);
        #pragma omp simd
        for (int i = low; i < up; ++i)
            out[i] = 1. - (zc - z[i]) / Z_BIN_WIDTH;
        std::fill(out + up, out + N, 1);
        up = N;
    }

    // binning functio for non-boundary zm
    void zBinTriangular(const double *z, int N, int zm, double *out, int &low, int &up)
    {
        double zc = ZBIN_CENTERS[zm];
        low = std::lower_bound(z, z + N, zc - Z_BIN_WIDTH) - z;
        up = std::upper_bound(z, z + N, zc + Z_BIN_WIDTH) - z;

        // std::fill_n(out, N, 0);
        #pragma omp simd
        for (int i = low; i < up; ++i)
            out[i] = 1. - fabs(z[i] - zc) / Z_BIN_WIDTH;
    }

    void zBinTopHat(const double *z, int N, int zm, double *out, int &low, int &up)
    {
        double zc = ZBIN_CENTERS[zm];
        low = std::lower_bound(z, z + N, zc - Z_BIN_WIDTH / 2) - z;
        up = std::upper_bound(z, z + N, zc + Z_BIN_WIDTH / 2) - z;

        std::fill_n(out, N, 0);
        #pragma omp simd
        for (int i = low; i < up; ++i)
            out[i] = 1;
    }

    void (*redshiftBinningFunction)(
        const double *z, int N, int zm, double *out, int &low, int &up) = &zBinTopHat;

    void setRedshiftBinningFunction(int zm)
    {
        switch (Z_BINNING_METHOD) {
        case TophatBinningMethod:
            redshiftBinningFunction = &zBinTopHat;
            break;
        case TriangleBinningMethod:
            if (zm == 0)
                redshiftBinningFunction = &zBinTriangular1;
            else if (zm == NUMBER_OF_Z_BINS - 1)
                redshiftBinningFunction = &zBinTriangular2;
            else
                redshiftBinningFunction = &zBinTriangular;
            break;
        }
    }

    // Given the redshift z, returns binning weight. 1 for top-hats, interpolation for triangular
    // zm: Bin number to consider
    // zc: Central bin number for triangular bins. Binning weights depend on being to the left 
    // or to the right of this number.
    // extern inline 

    // double redshiftBinningFunction(double z, int zm)
    // {
    //     #if defined(TOPHAT_Z_BINNING_FN)
    //     if (zm == findRedshiftBin(z)) return 1;
    //     else                          return 0;

    //     #elif defined(TRIANGLE_Z_BINNING_FN)
    //     double x=z-ZBIN_CENTERS[zm], r = 1-fabs(x)/Z_BIN_WIDTH;
    //     if (r<0) return 0;
    //     if (zm==0 && x<0) return 1;
    //     if (zm==(NUMBER_OF_Z_BINS-1) && x>0) return 1;
    //     return r;
    //     #endif
    // }

}

namespace mytime
{
    Timer timer;
    double   time_spent_on_c_inv    = 0, time_spent_on_f_inv   = 0;
    double   time_spent_on_set_sfid = 0, time_spent_set_qs     = 0,
             time_spent_set_modqs   = 0, time_spent_set_fisher = 0;

    double   time_spent_on_q_interp = 0, time_spent_on_q_copy = 0;
    long     number_of_times_called_setq = 0, number_of_times_called_setsfid = 0;

    void printfTimeSpentDetails()
    {
        LOG::LOGGER.STD("Total time spent on inverting C is %.2f mins.\n", time_spent_on_c_inv);
        LOG::LOGGER.STD("Total time spent on inverting F is %.2f mins.\n", time_spent_on_f_inv);

        LOG::LOGGER.STD("Total time spent on setting Sfid is %.2f mins with %lu calls.\n",
            time_spent_on_set_sfid, number_of_times_called_setsfid);
        LOG::LOGGER.STD("Total time spent on setting Qs is %.2f mins with %lu calls.\n"
            "Interpolation: %.2f and Copy: %.2f.\n",
            time_spent_set_qs, number_of_times_called_setq, time_spent_on_q_interp, time_spent_on_q_copy);
        
        LOG::LOGGER.STD("Total time spent on setting Mod Qs is %.2f mins.\n", time_spent_set_modqs  );
        LOG::LOGGER.STD("Total time spent on setting F is %.2f mins.\n",      time_spent_set_fisher );

        //                Cinv     Finv     S      NS      Q       N_Q     TQmod   T_F
        LOG::LOGGER.TIME("%9.3e | %9.3e | %9.3e | %9.3e | %9.3e | %9.3e | %9.3e | %9.3e | ",
            time_spent_on_c_inv, time_spent_on_f_inv, time_spent_on_set_sfid, (double)number_of_times_called_setsfid,
            time_spent_set_qs, (double)number_of_times_called_setq, time_spent_set_modqs, time_spent_set_fisher);
    }

    void writeTimeLogHeader()
    {
        LOG::LOGGER.TIME("| %2s | %9s | %9s | %9s | %9s | %9s | %9s | %9s | %9s | %9s | %9s | %9s | %9s |\n", 
        "i", "T_i", "T_tot", "T_Cinv", "T_Finv", "T_Sfid", "N_Sfid", "T_Q", "N_Q", "T_Qmod", "T_F", "DChi2", "DMean");
    }
}






<|MERGE_RESOLUTION|>--- conflicted
+++ resolved
@@ -92,32 +92,16 @@
         LOG::LOGGER.STD("###############################################\n");
         LOG::LOGGER.STD("Reading specifics from config.\n");
         config.addDefaults(specifics_default_parameters);
-<<<<<<< HEAD
-        int usmoothlogs, use_picca_file;
-        double  temp_chisq;
-
-        use_picca_file = config.getInteger("InputIsPicca", -1);
-        USE_RESOLUTION_MATRIX = config.getInteger("UseResoMatrix", -1) > 0;
-=======
-
->>>>>>> 6b6f2d4c
+
         RESOMAT_DECONVOLUTION_M = config.getDouble("ResoMatDeconvolutionM");
         OVERSAMPLING_FACTOR = config.getInteger("OversampleRmat", -1);
         USE_FFT_FOR_SQ = config.getInteger("UseFftMeanResolution", -1) > 0;
         NUMBER_OF_CHUNKS = config.getInteger("DynamicChunkNumber", 1);
         NUMBER_OF_BOOTS = config.getInteger("NumberOfBoots");
 
-<<<<<<< HEAD
-        // Turns off the signal matrix
-        TURN_OFF_SFID = config.getInteger("TurnOffBaseline", -1) > 0;
-        // Smooth lnk, lnP
-        usmoothlogs = config.getInteger("SmoothLnkLnP", 1);
-        temp_chisq = config.getDouble("ChiSqConvergence");
-=======
         double temp_chisq = config.getDouble("ChiSqConvergence");
         if (temp_chisq > 0)
             CHISQ_CONVERGENCE_EPS = temp_chisq;
->>>>>>> 6b6f2d4c
 
         // Continuum marginalization order. Pass <=0 to turn off
         CONT_LOGLAM_MARG_ORDER = config.getInteger(
@@ -129,13 +113,9 @@
         // sprintf(tmp_ps_fname, "%s/tmppsfileXXXXXX", TMP_FOLDER);
         // TODO: Test access here
 
-<<<<<<< HEAD
-        SMOOTH_LOGK_LOGP     = usmoothlogs > 0;
-=======
         TURN_OFF_SFID = config.getInteger("TurnOffBaseline", -1) > 0;
         SMOOTH_LOGK_LOGP = config.getInteger("SmoothLnkLnP", 1) > 0;
         USE_RESOLUTION_MATRIX = config.getInteger("UseResoMatrix", -1) > 0;
->>>>>>> 6b6f2d4c
         std::string precomp_fisher_str = config.get("PrecomputedFisher");
         USE_PRECOMPUTED_FISHER = !precomp_fisher_str.empty();
 
@@ -147,15 +127,10 @@
                 "Resolution matrix is only supported with picca files."
                 " Add 'InputIsPicca 1' to config file if so.");
 
-<<<<<<< HEAD
         if (USE_FFT_FOR_SQ && OVERSAMPLING_FACTOR > 0)
             throw std::invalid_argument(
                 "Oversampling is not supported with FFTs");
 
-        if (temp_chisq > 0) CHISQ_CONVERGENCE_EPS = temp_chisq;
-
-=======
->>>>>>> 6b6f2d4c
         calcNvecs();
 
         #define booltostr(x) x ? "true" : "false"
