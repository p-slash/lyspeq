--- conflicted
+++ resolved
@@ -75,11 +75,7 @@
 {
     extern bool
         TURN_OFF_SFID, SMOOTH_LOGK_LOGP, USE_RESOLUTION_MATRIX, 
-<<<<<<< HEAD
-        USE_PRECOMPUTED_FISHER, USE_FFT_FOR_SQ;
-=======
-        USE_PRECOMPUTED_FISHER, FAST_BOOTSTRAP;
->>>>>>> 6ea68577
+        USE_PRECOMPUTED_FISHER, FAST_BOOTSTRAP, USE_FFT_FOR_SQ;
     extern double CHISQ_CONVERGENCE_EPS;
     extern int
         CONT_LOGLAM_MARG_ORDER, CONT_LAM_MARG_ORDER, CONT_NVECS,
