--- conflicted
+++ resolved
@@ -537,7 +537,7 @@
     std::copy(temp_matrix[0], temp_matrix[0] + DATA_SIZE_2, m);
 }
 
-<<<<<<< HEAD
+
 void Chunk::_dotQi(const double *m, double *out, int idx) {
     static std::vector<double> y;
     y.resize(stored_ikz_qi.size());
@@ -550,31 +550,6 @@
         out[stored_ikz_qi[i].first] = y[i];
 }
 
-void Chunk::_getFisherMatrix(const double *Q_ikz_matrix_T, int idx)
-{
-    int i_kz = stored_ikz_qi[idx].first;
-    int idx_fji_0 = N_Q_MATRICES * i_kz;
-
-    // In some cases, the loop structure below results in seg fault.
-    // for (auto jq = stored_ikz_qi.begin() + idx; jq != stored_ikz_qi.end(); ++jq)
-    #ifndef FISHER_OPTIMIZATION
-    _dotQi(Q_ikz_matrix_T, fisher_matrix.get() + idx_fji_0 + idx, idx);
-    #else
-    for (int jdx = idx; jdx < stored_ikz_qi.size(); ++jdx)
-    {
-        const auto &jq = stored_ikz_qi[jdx];
-        int diff_ji = jq.first - i_kz;
-        if ((diff_ji != 0) && (diff_ji != 1) && (diff_ji != bins::NUMBER_OF_K_BANDS))
-            continue;
-
-        fisher_matrix[jq.first + idx_fji_0] = 
-            cblas_ddot(DATA_SIZE_2, Q_ikz_matrix_T, 1, jq.second, 1);
-    }
-    #endif
-}
-
-=======
->>>>>>> affd0b77
 void Chunk::computePSbeforeFvector()
 {
     DEBUG_LOG("PS before Fisher\n");
@@ -643,20 +618,23 @@
         const auto &[i_kz, Q_ikz_matrix] = *iqt;
 
         mxhelp::transpose_copy(Q_ikz_matrix, Q_ikz_matrix_T, size());
-        int idx_fji_0 = N_Q_MATRICES * i_kz;
-
+        int idx_fji_0 = N_Q_MATRICES * i_kz,
+            idx = std::distance(stored_ikz_qi.begin(), iqt);
+
+        #ifndef FISHER_OPTIMIZATION
+        _dotQi(Q_ikz_matrix_T, fisher_matrix.get() + idx_fji_0 + idx, idx);
+        #else
         for (auto jqt = iqt; jqt != stored_ikz_qi.end(); ++jqt) {
             const auto &[j_kz, Q_jkz_matrix] = *jqt;
             
-            #ifdef FISHER_OPTIMIZATION
             int diff_ji = j_kz - i_kz;
             if ((diff_ji > 5) && (abs(diff_ji - bins::NUMBER_OF_K_BANDS) > 2))
                 continue;
-            #endif
 
             fisher_matrix[j_kz + idx_fji_0] = 
                 cblas_ddot(DATA_SIZE_2, Q_ikz_matrix_T, 1, Q_jkz_matrix, 1);
         }
+        #endif
     }
 
     mytime::time_spent_set_fisher += mytime::timer.getTime() - t;
