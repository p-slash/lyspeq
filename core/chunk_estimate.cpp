#include "core/chunk_estimate.hpp"
#include "core/global_numbers.hpp"
#include "core/fiducial_cosmology.hpp"
#include "core/sq_table.hpp"

#include "mathtools/smoother.hpp"
#include "io/io_helper_functions.hpp"
#include "io/logger.hpp"

#include <cmath>
#include <algorithm> // std::for_each & transform & lower(upper)_bound
#include <cstdio>
#include <cstdlib>
#include <sstream>
#include <stdexcept>

#if defined(ENABLE_OMP)
#include "omp.h"
#endif


RealField rf_for_reso(4096, 1.);
// alloc=false, so this is a wrapper around a pointer
DiscreteInterpolation1D interpLnW2(0, 1., 1, nullptr, false);


#ifdef DEBUG
void CHECK_ISNAN(double *mat, int size, std::string msg)
{
    if (std::any_of(mat, mat+size, [](double x) {return std::isnan(x);}))
        throw std::runtime_error(std::string("NAN in ") + msg);
    std::string line = std::string("No nans in ") + msg + '\n';
    DEBUG_LOG(line.c_str());
}
#else
#define CHECK_ISNAN(X, Y, Z)
#endif

inline
int _getMaxKindex(double knyq)
{
    auto it = std::lower_bound(bins::KBAND_CENTERS.begin(), bins::KBAND_CENTERS.end(), knyq);
    return std::distance(bins::KBAND_CENTERS.begin(), it);
}

Chunk::Chunk(const qio::QSOFile &qmaster, int i1, int i2)
{
    isCovInverted = false;
    _copyQSOFile(qmaster, i1, i2);
    on_oversampling = specifics::USE_RESOLUTION_MATRIX && !qFile->Rmat->isDiaMatrix();

    qFile->readMinMaxMedRedshift(LOWER_REDSHIFT, UPPER_REDSHIFT, MEDIAN_REDSHIFT);

    _findRedshiftBin();

    // Convert flux to fluctuations around the mean flux of the chunk
    // Otherwise assume input data is fluctuations
    conv::convertFluxToDeltaF(qFile->wave(), qFile->delta(), qFile->noise(), size());

    // Keep noise as error squared (variance)
    std::for_each(
        qFile->noise(), qFile->noise() + size(),
        [](double &n) { n *= n; });

    // Divide wave by LYA_REST
    std::for_each(
        qFile->wave(), qFile->wave() + size(),
        [](double &w) { w /= LYA_REST; });

    // Set up number of matrices, index for Fisher matrix
    _setNQandFisherIndex();
    process::updateMemory(-getMinMemUsage());

    stored_ikz_qi.reserve(N_Q_MATRICES);
    int _kncut = _getMaxKindex(0.85 * MY_PI / qFile->dv_kms);
    for (int i_kz = 0; i_kz < N_Q_MATRICES; ++i_kz) {
        int kn, zm;
        bins::getFisherMatrixBinNoFromIndex(i_kz + fisher_index_start, kn, zm);

        if (kn < _kncut)
            stored_ikz_qi.push_back(std::make_pair(i_kz, nullptr));
    }

    _setStoredMatrices();

    interp_derivative_matrix.reserve(bins::NUMBER_OF_K_BANDS);

    for (int dbt_i = 0; dbt_i < 3; ++dbt_i)
        dbt_estimate_before_fisher_vector.push_back(
            std::make_unique<double[]>(N_Q_MATRICES));

    fisher_matrix = std::make_unique<double[]>(N_Q_MATRICES * N_Q_MATRICES);
}

void Chunk::_copyQSOFile(const qio::QSOFile &qmaster, int i1, int i2)
{
    qFile = std::make_unique<qio::QSOFile>(qmaster, i1, i2);

    if (qFile->realSize() < MIN_PIXELS_IN_CHUNK)
    {
        std::ostringstream err_msg;
        err_msg << "Short chunk with realsize "
            << qFile->realSize() << '/'  << qFile->size() << '.';

        throw std::runtime_error(err_msg.str());
    }

    // If using resolution matrix, read resolution matrix from picca file
    if (specifics::USE_RESOLUTION_MATRIX)
    {
        RES_INDEX = 0;
        _matrix_n = qFile->Rmat->getNCols();
    }
    else
    {
        // Find the resolution index for the look up table
        RES_INDEX = process::sq_private_table->findSpecResIndex(
            qFile->R_fwhm, qFile->dv_kms);
        _matrix_n = size();

        if (RES_INDEX == -1)
            throw std::out_of_range("SPECRES not found in tables!");
    }

<<<<<<< HEAD
    // Might be needed for general case. Currently signal is from SQ table
    // if (specifics::USE_FFT_FOR_SQ) {
    //     RES_INDEX = -2;
    //     _matrix_n = size();
    // }

=======
>>>>>>> 4437722d
    DATA_SIZE_2 = size() * size();
}

void Chunk::_findRedshiftBin()
{
    ZBIN     = bins::findRedshiftBin(MEDIAN_REDSHIFT);
    ZBIN_LOW = bins::findRedshiftBin(LOWER_REDSHIFT);
    ZBIN_UPP = bins::findRedshiftBin(UPPER_REDSHIFT);

    // Assign to a redshift bin according to median redshift of this chunk
    // This is just for bookkeeping purposes
    if ((ZBIN >= 0) && (ZBIN < bins::NUMBER_OF_Z_BINS))
        BIN_REDSHIFT = bins::ZBIN_CENTERS[ZBIN];
}

// For a top hat redshift bin, only access 1 redshift bin for each pixel
// For triangular z bins, access 2 redshift bins for each pixel
void Chunk::_setNQandFisherIndex() {   
    N_Q_MATRICES = ZBIN_UPP - ZBIN_LOW + 1;
    fisher_index_start = bins::getFisherMatrixIndex(0, ZBIN_LOW);

    if (bins::Z_BINNING_METHOD == bins::TriangleBinningMethod) {
    // If we need to distribute low end to a lefter bin
        if ((LOWER_REDSHIFT < bins::ZBIN_CENTERS[ZBIN_LOW]) && (ZBIN_LOW != 0))
        {
            ++N_Q_MATRICES;
            fisher_index_start -= bins::NUMBER_OF_K_BANDS;
        }
        // If we need to distribute high end to righter bin
        if ((bins::ZBIN_CENTERS[ZBIN_UPP] < UPPER_REDSHIFT) && (ZBIN_UPP != (bins::NUMBER_OF_Z_BINS-1)))
            ++N_Q_MATRICES;
    }

    N_Q_MATRICES *= bins::NUMBER_OF_K_BANDS;
}

// Find number of Qj matrices to preload.
void Chunk::_setStoredMatrices()
{
    double size_m1 = process::getMemoryMB(DATA_SIZE_2);

    int n_spec_mat = 3 + stored_ikz_qi.size() + (!specifics::TURN_OFF_SFID);
    double remain_mem = process::MEMORY_ALLOC,
           needed_mem = n_spec_mat * size_m1;

    // Resolution matrix needs another temp storage.
    if (specifics::USE_RESOLUTION_MATRIX)  // && !specifics::USE_FFT_FOR_SQ
        needed_mem += qFile->Rmat->getBufMemUsage();
    if (on_oversampling)
        needed_mem += process::getMemoryMB(_matrix_n * (3 * _matrix_n + 1));

    // Need at least 3 matrices as temp one for sfid
    if (remain_mem < needed_mem) {
        LOG::LOGGER.ERR("===============\n""Not all matrices are stored: %s\n"
            "#required:%d.\n""ND: %d, M1: %.1f MB. "
            "Avail mem after R & SQ subtracted: %.1lf MB\n""===============\n", 
            qFile->fname.c_str(), stored_ikz_qi.size(), size(), size_m1, 
            remain_mem);
        throw std::runtime_error("Not all matrices are stored.");
    }
}

Chunk::~Chunk()
{
    process::updateMemory(getMinMemUsage());
}

double Chunk::getMinMemUsage()
{
    double minmem = process::getMemoryMB((N_Q_MATRICES + 1) * N_Q_MATRICES);
    if (qFile) {
        minmem += process::getMemoryMB(size() * 4);    
        if (specifics::USE_RESOLUTION_MATRIX)
            minmem += qFile->Rmat->getMinMemUsage();
    }

    return minmem;
}

void Chunk::releaseFile() {
    if (!qFile)
        return;

    double released_mem = process::getMemoryMB(size() * 3);
    if (specifics::USE_RESOLUTION_MATRIX)
        released_mem += qFile->Rmat->getMinMemUsage();
    process::updateMemory(released_mem);
    qFile.reset();
}

double Chunk::getComputeTimeEst(const qio::QSOFile &qmaster, int i1, int i2)
{
    try
    {
        qio::QSOFile qtemp(qmaster, i1, i2);
        if (qtemp.realSize() < MIN_PIXELS_IN_CHUNK)
            return 0;

        double z1, z2, zm; 
        qtemp.readMinMaxMedRedshift(z1, z2, zm);

        int ZBIN_LOW = bins::findRedshiftBin(z1), ZBIN_UPP = bins::findRedshiftBin(z2);

        if ((ZBIN_LOW > (bins::NUMBER_OF_Z_BINS-1)) || (ZBIN_UPP < 0))
            return 0;

        int N_Q_MATRICES = ZBIN_UPP - ZBIN_LOW + 1;
        // NERSC Perlmutter scaling relation for -c 2
        const double agemm = 20., asymv = 0.5, adot = 1.0;
        double one_dgemm = agemm * std::pow(qtemp.size() / 100., 3),
               one_dsymv = asymv * std::pow(qtemp.size() / 100., 2),
               one_ddot = adot * std::pow(qtemp.size() / 100., 2);

        int fidxlocal = bins::getFisherMatrixIndex(0, ZBIN_LOW);

        #if defined(TRIANGLE_Z_BINNING_FN)
        if ((z1 < bins::ZBIN_CENTERS[ZBIN_LOW]) && (ZBIN_LOW != 0)) {
            ++N_Q_MATRICES;
            fidxlocal -= bins::NUMBER_OF_K_BANDS;
        }

        if ((bins::ZBIN_CENTERS[ZBIN_UPP] < z2) && (ZBIN_UPP != (bins::NUMBER_OF_Z_BINS-1)))
            ++N_Q_MATRICES;
        #endif
        N_Q_MATRICES *= bins::NUMBER_OF_K_BANDS;

        int _kncut = _getMaxKindex(MY_PI / qtemp.dv_kms), real_nq_mat = 0;
        for (int i_kz = 0; i_kz < N_Q_MATRICES; ++i_kz) {
            int kn, zm;
            bins::getFisherMatrixBinNoFromIndex(i_kz + fidxlocal, kn, zm);

            if (kn < _kncut) ++real_nq_mat;
        }

        // +1 for noise matrix dot product
        #ifdef FISHER_OPTIMIZATION
        const int N_M_COMBO = 3 + 1;
        #else
        const int N_M_COMBO = real_nq_mat + 1 + 1;
        #endif

        double res = (
            real_nq_mat * (one_dgemm + one_ddot * N_M_COMBO)
            + (real_nq_mat + 1) * one_dsymv // dsymv contributions
        );

        if (!specifics::TURN_OFF_SFID)
            res += one_dgemm + real_nq_mat * one_ddot;

        if (specifics::USE_RESOLUTION_MATRIX) {
            const int ndiags = 11;
            double extra_ctime = ndiags * one_ddot * real_nq_mat;

            int osamp = specifics::OVERSAMPLING_FACTOR;
            if (osamp > 0)
                extra_ctime *= osamp * (osamp + 1);
            else
                extra_ctime *= 2;

            res += extra_ctime;
        }

        return res;
    }
    catch (std::exception& e)
    {
        LOG::LOGGER.ERR(
            "Chunk::getComputeTimeEst::%s. Skipping %s.\n",
            e.what(), qmaster.fname.c_str());
        return 0;
    }
}

void Chunk::_setVZMatrices() {
    DEBUG_LOG("Setting v & z matrices\n");

    #pragma omp parallel for simd collapse(2)
    for (int i = 0; i < _matrix_n; ++i)
    {
        for (int j = i; j < _matrix_n; ++j)
        {
            double li = _matrix_lambda[i], lj = _matrix_lambda[j];

            _vmatrix[j + i * _matrix_n] = SPEED_OF_LIGHT * log(lj / li);
            _zmatrix[j + i * _matrix_n] = sqrt(li * lj) - 1.;
        }
    }

    for (int i = 0; i < _matrix_n; ++i)
        _matrix_lambda[i] -= 1;
}

void Chunk::_setFiducialSignalMatrix(double *sm)
{
    ++mytime::number_of_times_called_setsfid;

    double t = mytime::timer.getTime();
    double *inter_mat = (on_oversampling) ? _finer_matrix : sm;

    #pragma omp parallel for simd collapse(2)
    for (int i = 0; i < _matrix_n; ++i) {
        for (int j = i; j < _matrix_n; ++j) {
            int idx = j + i * _matrix_n;
            inter_mat[idx] = interp2d_signal_matrix->evaluate(
                _zmatrix[idx], _vmatrix[idx]);
        }
    }

    mxhelp::copyUpperToLower(inter_mat, _matrix_n);

    if (specifics::USE_RESOLUTION_MATRIX)
        qFile->Rmat->sandwich(sm, inter_mat);

    CHECK_ISNAN(sm, DATA_SIZE_2, "Sfid");

    t = mytime::timer.getTime() - t;

    mytime::time_spent_on_set_sfid += t;
}


void Chunk::_setQiMatrix(double *qi, int i_kz)
{
    ++mytime::number_of_times_called_setq;
    double t = mytime::timer.getTime(), t_interp;
    int kn, zm;

    bins::getFisherMatrixBinNoFromIndex(i_kz + fisher_index_start, kn, zm);
    bins::setRedshiftBinningFunction(zm);

    double *inter_mat = (on_oversampling) ? _finer_matrix : qi;
    shared_interp_1d interp_deriv_kn = interp_derivative_matrix[kn];

    int low, up;
    bins::redshiftBinningFunction(
        _matrix_lambda, _matrix_n, zm,
        inter_mat, low, up);

    std::fill_n(inter_mat, _matrix_n * _matrix_n, 0);

    #pragma omp parallel for schedule(static, 1)
    for (int i = 0; i < up; ++i) {
        int idx = i * (1 + _matrix_n), l1, u1;

        bins::redshiftBinningFunction(
            _zmatrix + idx, _matrix_n - i, zm,
            inter_mat + idx, l1, u1);

        #pragma omp simd
        for (int j = l1; j < u1; ++j)
            inter_mat[j + idx] *= interp_deriv_kn->evaluate(_vmatrix[j + idx]);
    }

    t_interp = mytime::timer.getTime() - t;
    mxhelp::copyUpperToLower(inter_mat, _matrix_n);

    if (specifics::USE_RESOLUTION_MATRIX && !specifics::USE_FFT_FOR_SQ)
        qFile->Rmat->sandwich(qi, inter_mat);

    t = mytime::timer.getTime() - t; 

    mytime::time_spent_set_qs += t;
    mytime::time_spent_on_q_interp += t_interp;
    mytime::time_spent_on_q_copy += t - t_interp;
}

void Chunk::setCovarianceMatrix(const double *ps_estimate)
{
    DEBUG_LOG("Setting cov matrix\n");

    // Set fiducial signal matrix
    if (!specifics::TURN_OFF_SFID)
        std::copy(stored_sfid, stored_sfid + DATA_SIZE_2, covariance_matrix);
    else
        std::fill_n(covariance_matrix, DATA_SIZE_2, 0);

    const double *alpha = ps_estimate + fisher_index_start;
    for (const auto &[i_kz, Q_ikz_matrix] : stored_ikz_qi)
        cblas_daxpy(
            DATA_SIZE_2, alpha[i_kz], 
            Q_ikz_matrix, 1, covariance_matrix, 1
        );

    // add noise matrix diagonally
    // but smooth before adding
    process::noise_smoother->smoothNoise(qFile->noise(), temp_vector, size());
    cblas_daxpy(
        size(), 1., temp_vector, 1,
        covariance_matrix, size() + 1
    );

    isCovInverted = false;
    CHECK_ISNAN(covariance_matrix, DATA_SIZE_2, "CovMat");

    // When compiled with debugging feature
    // save matrices to files, break
    // #ifdef DEBUG_MATRIX_OUT
    // it->fprintfMatrices(fname_base);
    // throw std::runtime_error("DEBUGGING QUIT.");
    // #endif
}

void _getUnitVectorLogLam(const double *w, int size, int cmo, double *out)
{
    std::transform(
        w, w+size, out,
        [cmo](const double &l) { return pow(log(l), cmo); }
    );
    double norm = sqrt(cblas_dnrm2(size, out, 1));
    cblas_dscal(size, 1./norm, out, 1);
}

void _getUnitVectorLam(const double *w, int size, int cmo, double *out)
{
    std::transform(
        w, w+size, out,
        [cmo](const double &l) { return pow(l, cmo); }
    );
    double norm = sqrt(cblas_dnrm2(size, out, 1));
    cblas_dscal(size, 1./norm, out, 1);
}

void _remShermanMorrison(const double *v, int size, double *y, double *cinv)
{
    cblas_dsymv(CblasRowMajor, CblasUpper, size, 1., cinv, size, v, 1, 0, y, 1);
    double norm = cblas_ddot(size, v, 1, y, 1);
    cblas_dger(CblasRowMajor, size, size, -1. / norm, y, 1, y, 1, cinv, size);
}

void Chunk::_addMarginalizations()
{
    double *temp_v = temp_matrix[0], *temp_y = temp_matrix[1];

    // Zeroth order
    std::fill_n(temp_v, size(), 1. / sqrt(size()));
    temp_v += size();
    // Log lambda polynomials
    for (int cmo = 1; cmo <= specifics::CONT_LOGLAM_MARG_ORDER; ++cmo)
    {
        _getUnitVectorLogLam(qFile->wave(), size(), cmo, temp_v);
        temp_v += size();
    }
    // Lambda polynomials
    for (int cmo = 1; cmo <= specifics::CONT_LAM_MARG_ORDER; ++cmo)
    {
        _getUnitVectorLam(qFile->wave(), size(), cmo, temp_v);
        temp_v += size();
    }

    DEBUG_LOG("nvecs %d\n", specifics::CONT_NVECS);

    // Roll back to initial position
    temp_v = temp_matrix[0];
    static auto svals = std::make_unique<double[]>(specifics::CONT_NVECS);
    // SVD to get orthogonal marg vectors
    mxhelp::LAPACKE_svd(temp_v, svals.get(), size(), specifics::CONT_NVECS);
    DEBUG_LOG("SVD'ed\n");

    // Remove each 
    for (int i = 0; i < specifics::CONT_NVECS; ++i, temp_v += size())
    {
        DEBUG_LOG("i: %d, s: %.2e\n", i, svals[i]);
        // skip if this vector is degenerate
        if (svals[i] < 1e-6)  continue;

        _remShermanMorrison(temp_v, size(), temp_y, inverse_covariance_matrix);
    }
}

// Calculate the inverse into temp_matrix[0]
// Then swap the pointer with covariance matrix
void Chunk::invertCovarianceMatrix()
{
    DEBUG_LOG("Inverting cov matrix\n");

    double t = mytime::timer.getTime();

    mxhelp::LAPACKE_InvertMatrixLU(covariance_matrix, size());

    inverse_covariance_matrix = covariance_matrix;

    isCovInverted = true;

    if (specifics::CONT_NVECS > 0)
        _addMarginalizations();

    t = mytime::timer.getTime() - t;

    mytime::time_spent_on_c_inv += t;
}

void Chunk::_getWeightedMatrix(double *m)
{
    //C-1 . Q
    // cblas_dsymm(
    //     CblasRowMajor, CblasLeft, CblasUpper,
    //     size(), size(), 1., inverse_covariance_matrix, size(),
    //     m, size(), 0, temp_matrix[0], size());

    // NERSC Perlmutter has faster dgemm
    cblas_dgemm(
        CblasRowMajor, CblasNoTrans, CblasNoTrans,
        size(), size(), size(), 1., inverse_covariance_matrix, size(),
        m, size(), 0, temp_matrix[0], size());

    std::copy(temp_matrix[0], temp_matrix[0] + DATA_SIZE_2, m);
}

void Chunk::_getFisherMatrix(const double *Q_ikz_matrix_T, int idx)
{
    int i_kz = stored_ikz_qi[idx].first;
    int idx_fji_0 = N_Q_MATRICES * i_kz;

    // Now compute Fisher Matrix
    // In some cases, the loop structure below results in seg fault.
    // for (auto jq = stored_ikz_qi.begin() + idx; jq != stored_ikz_qi.end(); ++jq)
    for (int jdx = idx; jdx < stored_ikz_qi.size(); ++jdx)
    {
        const auto &jq = stored_ikz_qi[jdx];
        #ifdef FISHER_OPTIMIZATION
        int diff_ji = jq.first - i_kz;
        if ((diff_ji != 0) && (diff_ji != 1) && (diff_ji != bins::NUMBER_OF_K_BANDS))
            continue;
        #endif

        fisher_matrix[jq.first + idx_fji_0] = 
            cblas_ddot(DATA_SIZE_2, Q_ikz_matrix_T, 1, jq.second, 1);
    }
}

void Chunk::computePSbeforeFvector()
{
    DEBUG_LOG("PS before Fisher\n");

    double *dk0 = dbt_estimate_before_fisher_vector[0].get(),
           *nk0 = dbt_estimate_before_fisher_vector[1].get(),
           *tk0 = dbt_estimate_before_fisher_vector[2].get();

    // C-1 . flux
    cblas_dsymv(
        CblasRowMajor, CblasUpper, size(), 1.,
        inverse_covariance_matrix, 
        size(), qFile->delta(), 1, 0, weighted_data_vector, 1);

    double t = mytime::timer.getTime();

    for (const auto &[i_kz, Q_ikz_matrix] : stored_ikz_qi) {
        // Find data contribution to ps before F vector
        // (C-1 . flux)T . Q . (C-1 . flux)
        dk0[i_kz] = mxhelp::my_cblas_dsymvdot(
            weighted_data_vector, 
            Q_ikz_matrix, temp_vector, size());
        // Transform q matrices to weighted matrices inplace
        // Get weighted derivative matrix ikz: C-1 Qi
        _getWeightedMatrix(Q_ikz_matrix);
    }

    mytime::time_spent_set_modqs += mytime::timer.getTime() - t;

    // N C-1
    double *weighted_noise_matrix = temp_matrix[0];
    std::fill_n(weighted_noise_matrix, DATA_SIZE_2, 0);
    for (int i = 0; i < size(); ++i)
        cblas_daxpy(
            size(), qFile->noise()[i],
            inverse_covariance_matrix + i * size(), 1,
            weighted_noise_matrix + i * size(), 1);

    // Get Noise contribution: Tr(C-1 Qi C-1 N)
    for (const auto &[i_kz, Q_ikz_matrix] : stored_ikz_qi)
        nk0[i_kz] = cblas_ddot(DATA_SIZE_2, Q_ikz_matrix, 1, weighted_noise_matrix, 1);

    // Fiducial matrix, Sfid C-1
    if (!specifics::TURN_OFF_SFID) {
        double *weighted_sfid_matrix = temp_matrix[0];
        // cblas_dsymm(
        //     CblasRowMajor, CblasLeft, CblasUpper,
        //     size(), size(), 1., stored_sfid, size(),
        //     inverse_covariance_matrix, size(), 0, weighted_sfid_matrix, size());
        // NERSC Perlmutter has faster dgemm
        cblas_dgemm(
            CblasRowMajor, CblasNoTrans, CblasNoTrans,
            size(), size(), size(), 1., stored_sfid, size(),
            inverse_covariance_matrix, size(), 0, weighted_sfid_matrix, size());

        for (const auto &[i_kz, Q_ikz_matrix] : stored_ikz_qi)
            tk0[i_kz] = cblas_ddot(DATA_SIZE_2, Q_ikz_matrix, 1, weighted_sfid_matrix, 1);
    }

    // Do not compute fisher matrix if it is precomputed
    if (specifics::USE_PRECOMPUTED_FISHER)
        return;

    t = mytime::timer.getTime();

    double *Q_ikz_matrix_T = temp_matrix[0];
    for (const auto &[i_kz, Q_ikz_matrix] : stored_ikz_qi) {
        mxhelp::transpose_copy(Q_ikz_matrix, Q_ikz_matrix_T, size());

        _getFisherMatrix(Q_ikz_matrix_T, i_kz);
    }

    mytime::time_spent_set_fisher += mytime::timer.getTime() - t;
}

void Chunk::oneQSOiteration(
        const double *ps_estimate, 
        std::vector<std::unique_ptr<double[]>> &dbt_sum_vector,
        double *fisher_sum
) {
    DEBUG_LOG("File %s\n", qFile->fname.c_str());
    DEBUG_LOG("TargetID %ld\n", qFile->id);
    DEBUG_LOG("Size %d\n", size());
    DEBUG_LOG("ncols: %d\n", _matrix_n);
    DEBUG_LOG("fisher_index_start: %d\n", fisher_index_start);
    DEBUG_LOG("N_Q_MATRICES: %d\n", N_Q_MATRICES);

    CHECK_ISNAN(qFile->wave(), size(), "qFile->wave");
    CHECK_ISNAN(qFile->delta(), size(), "qFile->delta");
    CHECK_ISNAN(qFile->noise(), size(), "qFile->noise");

    if (qFile->Rmat) {
        CHECK_ISNAN(qFile->Rmat->matrix(), qFile->Rmat->getSize(), "Rmat");
    }

    DEBUG_LOG("Allocating matrices\n");

    _allocateMatrices();

    _setVZMatrices();

    // Preload last nqj_eff matrices
    // 0 is the last matrix
    // i_kz = N_Q_MATRICES - j_kz - 1
    DEBUG_LOG("Setting qi matrices\n");

    for (const auto &[i_kz, Q_ikz_matrix] : stored_ikz_qi)
        _setQiMatrix(Q_ikz_matrix, i_kz);

    for (int i = 0; i < _matrix_n; ++i)
        _matrix_lambda[i] += 1;

    // Preload fiducial signal matrix if memory allows
    if (!specifics::TURN_OFF_SFID)
        _setFiducialSignalMatrix(stored_sfid);

    setCovarianceMatrix(ps_estimate);

    try
    {
        invertCovarianceMatrix();

        computePSbeforeFvector();

        double *outfisher = fisher_sum + (bins::TOTAL_KZ_BINS + 1) * fisher_index_start;

        for (int i = 0; i < N_Q_MATRICES; ++i) {
            for (int j = i; j < N_Q_MATRICES; ++j) {
                outfisher[j + i * bins::TOTAL_KZ_BINS] += fisher_matrix[j + i * N_Q_MATRICES];
            } 
        }

        for (int dbt_i = 0; dbt_i < 3; ++dbt_i)
            mxhelp::vector_add(
                dbt_sum_vector[dbt_i].get() + fisher_index_start, 
                dbt_estimate_before_fisher_vector[dbt_i].get(),
                N_Q_MATRICES);
    }
    catch (std::exception& e) {
        LOG::LOGGER.ERR(
            "ERROR %s: Covariance matrix is not invertable. %s\n",
            e.what(), qFile->fname.c_str());

        LOG::LOGGER.ERR(
            "Npixels: %d, Median z: %.2f, dv: %.2f, R=%d\n",
            size(), MEDIAN_REDSHIFT, qFile->dv_kms, qFile->R_fwhm);
    }

    _freeMatrices();
}

void Chunk::addBoot(int p, double *temppower, double* tempfisher) {
    double *outfisher = tempfisher + (bins::TOTAL_KZ_BINS + 1) * fisher_index_start;

    for (int i = 0; i < N_Q_MATRICES; ++i) {
        for (int j = i; j < N_Q_MATRICES; ++j) {
            outfisher[j + i * bins::TOTAL_KZ_BINS] +=
                p * fisher_matrix[j + i * N_Q_MATRICES];
        } 
    }

    cblas_daxpy(
        N_Q_MATRICES,
        p, dbt_estimate_before_fisher_vector[0].get(), 1,
        temppower + fisher_index_start, 1);
}

void Chunk::_allocateMatrices()
{
    covariance_matrix = new double[DATA_SIZE_2];

    for (int i = 0; i < 2; ++i)
        temp_matrix[i] = new double[DATA_SIZE_2];

    temp_vector = new double[size()];
    weighted_data_vector = new double[size()];
    
    for (auto &[i_kz, Q_ikz_matrix] : stored_ikz_qi)
        Q_ikz_matrix = new double[DATA_SIZE_2];

    if (!specifics::TURN_OFF_SFID)
        stored_sfid = new double[DATA_SIZE_2];

    // Create a temp highres lambda array
    if (on_oversampling)
    {
        _finer_lambda = new double[_matrix_n];

        double fine_dlambda =
            qFile->dlambda / LYA_REST / specifics::OVERSAMPLING_FACTOR;
        int disp = qFile->Rmat->getNElemPerRow()/2;
        for (int i = 0; i < _matrix_n; ++i)
            _finer_lambda[i] = qFile->wave()[0] + (i - disp)*fine_dlambda;

        _matrix_lambda = _finer_lambda;

        long highsize = (long)(_matrix_n) * (long)(_matrix_n);
        _finer_matrix = new double[highsize];
        _vmatrix = new double[highsize];
        _zmatrix = new double[highsize];
    }
    else
    {
        _matrix_lambda = qFile->wave();
        _finer_lambda  = NULL;
        _finer_matrix  = NULL;
        _vmatrix = temp_matrix[0];
        _zmatrix = temp_matrix[1];
    }

    if (specifics::USE_FFT_FOR_SQ)
    {
        // rf_for_reso and interpLnW2 are defined for this file at the top.
        qFile->setRealField(rf_for_reso);
        qFile->calcAverageWindowFunctionFromRMat(rf_for_reso);
        // alloc=false, so this is a wrapper around a pointer.
        interpLnW2.resetPointer(
            0, rf_for_reso.k[1] - rf_for_reso.k[0], rf_for_reso.size_k(),
            rf_for_reso.field_x.data());
        process::sq_private_table->computeDerivativeMatrices(
            RES_INDEX, &interpLnW2,
            interp2d_signal_matrix, interp_derivative_matrix);
    }
    // This function allocates new signal & deriv matrices 
    // if process::SAVE_ALL_SQ_FILES=false 
    // i.e., no caching of SQ files
    // If all tables are cached, then this function simply points 
    // to those in process:sq_private_table
    else
        process::sq_private_table->readSQforR(
            RES_INDEX, interp2d_signal_matrix, interp_derivative_matrix);
}

// void Chunk::getInterpolatorsSQ() {
//     static RealField rf(2048, 1);
//     qFile->setRealField(rf);

//     if (qFile->Rmat)
//         qFile->calcAverageWindowFunctionFromRMat(rf);
//     else {
//         for (int i = 0; i < rf.size_k(); ++i)
//         {
            
//         }
//     }
// }

void Chunk::_freeMatrices()
{
    delete [] covariance_matrix;

    for (int i = 0; i < 2; ++i)
        delete [] temp_matrix[i];

    delete [] temp_vector;
    delete [] weighted_data_vector;
    for (auto &[i_kz, Q_ikz_matrix] : stored_ikz_qi)
        delete [] Q_ikz_matrix;

    if (!specifics::TURN_OFF_SFID)
        delete [] stored_sfid;

    if (specifics::USE_RESOLUTION_MATRIX)
        qFile->Rmat->freeBuffer();

    if (on_oversampling)
    {
        delete [] _finer_matrix;
        delete [] _finer_lambda;
        delete [] _vmatrix;
        delete [] _zmatrix;
    }

    if (interp2d_signal_matrix)
        interp2d_signal_matrix.reset();
    interp_derivative_matrix.clear();
}

void Chunk::fprintfMatrices(const char *fname_base)
{
    std::string buf;

    if (!specifics::TURN_OFF_SFID)
    {
        buf = std::string(fname_base) + "-signal.txt";
        mxhelp::fprintfMatrix(buf.c_str(), stored_sfid, size(), size());
    }

    if (qFile->Rmat != NULL)
    {
        buf = std::string(fname_base) + "-resolution.txt";
        qFile->Rmat->fprintfMatrix(buf.c_str());
    }
}





<|MERGE_RESOLUTION|>--- conflicted
+++ resolved
@@ -122,15 +122,12 @@
             throw std::out_of_range("SPECRES not found in tables!");
     }
 
-<<<<<<< HEAD
     // Might be needed for general case. Currently signal is from SQ table
     // if (specifics::USE_FFT_FOR_SQ) {
     //     RES_INDEX = -2;
     //     _matrix_n = size();
     // }
 
-=======
->>>>>>> 4437722d
     DATA_SIZE_2 = size() * size();
 }
 
