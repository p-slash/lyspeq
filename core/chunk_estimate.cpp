#include "core/chunk_estimate.hpp"
#include "core/global_numbers.hpp"
#include "core/fiducial_cosmology.hpp"
#include "core/sq_table.hpp"

#include "mathtools/smoother.hpp"
#include "io/io_helper_functions.hpp"
#include "io/logger.hpp"

#include <cmath>
#include <algorithm> // std::for_each & transform & lower(upper)_bound
#include <cstdio>
#include <cstdlib>
#include <sstream>
#include <stdexcept>

#if defined(ENABLE_OMP)
#include "omp.h"
#endif


#ifdef DEBUG
void CHECK_ISNAN(double *mat, int size, std::string msg)
{
    if (std::any_of(mat, mat+size, [](double x) {return std::isnan(x);}))
        throw std::runtime_error(std::string("NAN in ") + msg);
    std::string line = std::string("No nans in ") + msg + '\n';
    DEBUG_LOG(line.c_str());
}
#else
#define CHECK_ISNAN(X, Y, Z)
#endif

inline
int _getMaxKindex(double knyq)
{
    auto it = std::lower_bound(bins::KBAND_CENTERS.begin(), bins::KBAND_CENTERS.end(), knyq);
    return std::distance(bins::KBAND_CENTERS.begin(), it);
}

Chunk::Chunk(const qio::QSOFile &qmaster, int i1, int i2)
{
    isCovInverted = false;
    _copyQSOFile(qmaster, i1, i2);
    on_oversampling = specifics::USE_RESOLUTION_MATRIX && !qFile->Rmat->isDiaMatrix();

    qFile->readMinMaxMedRedshift(LOWER_REDSHIFT, UPPER_REDSHIFT, MEDIAN_REDSHIFT);

    _findRedshiftBin();

    // Convert flux to fluctuations around the mean flux of the chunk
    // Otherwise assume input data is fluctuations
    conv::convertFluxToDeltaF(qFile->wave(), qFile->delta(), qFile->noise(), size());

    // Keep noise as error squared (variance)
    std::for_each(
        qFile->noise(), qFile->noise() + size(),
        [](double &n) { n *= n; });

    // Divide wave by LYA_REST
    std::for_each(
        qFile->wave(), qFile->wave() + size(),
        [](double &w) { w /= LYA_REST; });

    // Set up number of matrices, index for Fisher matrix
    _setNQandFisherIndex();
    process::updateMemory(-getMinMemUsage());

    stored_ikz_qi.reserve(N_Q_MATRICES);
    int _kncut = _getMaxKindex(0.85 * MY_PI / qFile->dv_kms);
    for (int i_kz = 0; i_kz < N_Q_MATRICES; ++i_kz) {
        int kn, zm;
        bins::getFisherMatrixBinNoFromIndex(i_kz + fisher_index_start, kn, zm);

        if (kn < _kncut)
            stored_ikz_qi.push_back(std::make_pair(i_kz, nullptr));
    }

    _setStoredMatrices();

    interp_derivative_matrix.reserve(bins::NUMBER_OF_K_BANDS);

    for (int dbt_i = 0; dbt_i < 3; ++dbt_i)
        dbt_estimate_before_fisher_vector.push_back(
            std::make_unique<double[]>(N_Q_MATRICES));

    fisher_matrix = std::make_unique<double[]>(N_Q_MATRICES * N_Q_MATRICES);
}

void Chunk::_copyQSOFile(const qio::QSOFile &qmaster, int i1, int i2)
{
    qFile = std::make_unique<qio::QSOFile>(qmaster, i1, i2);

    if (qFile->realSize() < MIN_PIXELS_IN_CHUNK)
    {
        std::ostringstream err_msg;
        err_msg << "Short chunk with realsize "
            << qFile->realSize() << '/'  << qFile->size() << '.';

        throw std::runtime_error(err_msg.str());
    }

    // If using resolution matrix, read resolution matrix from picca file
    if (specifics::USE_RESOLUTION_MATRIX)
    {
        RES_INDEX = 0;
        _matrix_n = qFile->Rmat->getNCols();
    }
    else
    {
        // Find the resolution index for the look up table
        RES_INDEX = process::sq_private_table->findSpecResIndex(qFile->R_fwhm, qFile->dv_kms);

        if (RES_INDEX == -1) throw std::out_of_range("SPECRES not found in tables!");
        _matrix_n = size();
    }

    DATA_SIZE_2 = size() * size();
}

void Chunk::_findRedshiftBin()
{
    ZBIN     = bins::findRedshiftBin(MEDIAN_REDSHIFT);
    ZBIN_LOW = bins::findRedshiftBin(LOWER_REDSHIFT);
    ZBIN_UPP = bins::findRedshiftBin(UPPER_REDSHIFT);

    // Assign to a redshift bin according to median redshift of this chunk
    // This is just for bookkeeping purposes
    if ((ZBIN >= 0) && (ZBIN < bins::NUMBER_OF_Z_BINS))
        BIN_REDSHIFT = bins::ZBIN_CENTERS[ZBIN];
}

// For a top hat redshift bin, only access 1 redshift bin for each pixel
// For triangular z bins, access 2 redshift bins for each pixel
void Chunk::_setNQandFisherIndex() {   
    N_Q_MATRICES = ZBIN_UPP - ZBIN_LOW + 1;
    fisher_index_start = bins::getFisherMatrixIndex(0, ZBIN_LOW);

    if (bins::Z_BINNING_METHOD == bins::TriangleBinningMethod) {
    // If we need to distribute low end to a lefter bin
        if ((LOWER_REDSHIFT < bins::ZBIN_CENTERS[ZBIN_LOW]) && (ZBIN_LOW != 0))
        {
            ++N_Q_MATRICES;
            fisher_index_start -= bins::NUMBER_OF_K_BANDS;
        }
        // If we need to distribute high end to righter bin
        if ((bins::ZBIN_CENTERS[ZBIN_UPP] < UPPER_REDSHIFT) && (ZBIN_UPP != (bins::NUMBER_OF_Z_BINS-1)))
            ++N_Q_MATRICES;
    }

    N_Q_MATRICES *= bins::NUMBER_OF_K_BANDS;
}

// Find number of Qj matrices to preload.
void Chunk::_setStoredMatrices()
{
    double size_m1 = process::getMemoryMB(DATA_SIZE_2);

    int n_spec_mat = 3 + stored_ikz_qi.size() + (!specifics::TURN_OFF_SFID);
    double remain_mem = process::MEMORY_ALLOC,
           needed_mem = n_spec_mat * size_m1;

    // Resolution matrix needs another temp storage.
    if (specifics::USE_RESOLUTION_MATRIX)
        needed_mem += qFile->Rmat->getBufMemUsage();
    if (on_oversampling)
        needed_mem += process::getMemoryMB(_matrix_n * (3 * _matrix_n + 1));

    // Need at least 3 matrices as temp one for sfid
    if (remain_mem < needed_mem) {
        LOG::LOGGER.ERR("===============\n""Not all matrices are stored: %s\n"
            "#required:%d.\n""ND: %d, M1: %.1f MB. "
            "Avail mem after R & SQ subtracted: %.1lf MB\n""===============\n", 
            qFile->fname.c_str(), stored_ikz_qi.size(), size(), size_m1, 
            remain_mem);
        throw std::runtime_error("Not all matrices are stored.");
    }
}

Chunk::~Chunk()
{
    process::updateMemory(getMinMemUsage());
}

double Chunk::getMinMemUsage()
{
    double minmem = process::getMemoryMB((N_Q_MATRICES + 1) * N_Q_MATRICES);
    if (qFile) {
        minmem += process::getMemoryMB(size() * 3);    
        if (specifics::USE_RESOLUTION_MATRIX)
            minmem += qFile->Rmat->getMinMemUsage();
    }

    return minmem;
}

void Chunk::releaseFile() {
    if (!qFile)
        return;

    double released_mem = process::getMemoryMB(size() * 3);
    if (specifics::USE_RESOLUTION_MATRIX)
        released_mem += qFile->Rmat->getMinMemUsage();
    process::updateMemory(released_mem);
    qFile.reset();
}

double Chunk::getComputeTimeEst(const qio::QSOFile &qmaster, int i1, int i2)
{
    try
    {
        qio::QSOFile qtemp(qmaster, i1, i2);
        if (qtemp.realSize() < MIN_PIXELS_IN_CHUNK)
            return 0;

        double z1, z2, zm; 
        qtemp.readMinMaxMedRedshift(z1, z2, zm);

        int ZBIN_LOW = bins::findRedshiftBin(z1), ZBIN_UPP = bins::findRedshiftBin(z2);

        if ((ZBIN_LOW > (bins::NUMBER_OF_Z_BINS-1)) || (ZBIN_UPP < 0))
            return 0;

        int N_Q_MATRICES = ZBIN_UPP - ZBIN_LOW + 1;
        // NERSC Perlmutter scaling relation for -c 2
        const double agemm = 18., agemv = 0.55, adot = 1.0;
        double one_dgemm = agemm * std::pow(qtemp.size() / 100., 3),
               one_dgemv = agemv * std::pow(qtemp.size() / 100., 2),
               one_ddot = adot * std::pow(qtemp.size() / 100., 2);

        int fidxlocal = bins::getFisherMatrixIndex(0, ZBIN_LOW);

        #if defined(TRIANGLE_Z_BINNING_FN)
        if ((z1 < bins::ZBIN_CENTERS[ZBIN_LOW]) && (ZBIN_LOW != 0)) {
            ++N_Q_MATRICES;
            fidxlocal -= bins::NUMBER_OF_K_BANDS;
        }

        if ((bins::ZBIN_CENTERS[ZBIN_UPP] < z2) && (ZBIN_UPP != (bins::NUMBER_OF_Z_BINS-1)))
            ++N_Q_MATRICES;
        #endif
        N_Q_MATRICES *= bins::NUMBER_OF_K_BANDS;

        int _kncut = _getMaxKindex(MY_PI / qtemp.dv_kms), real_nq_mat = 0;
        for (int i_kz = 0; i_kz < N_Q_MATRICES; ++i_kz) {
            int kn, zm;
            bins::getFisherMatrixBinNoFromIndex(i_kz + fidxlocal, kn, zm);

            if (kn < _kncut) ++real_nq_mat;
        }

        // +1 for noise matrix dot product
        #ifdef FISHER_OPTIMIZATION
        const int N_M_COMBO = 2 * bins::NUMBER_OF_K_BANDS + 1;
        #else
        const int N_M_COMBO = real_nq_mat + 1 + 1;
        #endif

        double res = (
            real_nq_mat * (one_dgemm + one_ddot * N_M_COMBO)
            + (real_nq_mat + 1) * one_dgemv // dgemv contributions
        );

        if (!specifics::TURN_OFF_SFID)
            res += one_dgemm + real_nq_mat * one_ddot;

        if (specifics::USE_RESOLUTION_MATRIX) {
            const int ndiags = 11;
            double extra_ctime = ndiags * one_ddot * real_nq_mat;

            int osamp = specifics::OVERSAMPLING_FACTOR;
            if (osamp > 0)
                extra_ctime *= osamp * (osamp + 1);
            else
                extra_ctime *= 2;

            res += extra_ctime;
        }

        return res;
    }
    catch (std::exception& e)
    {
        LOG::LOGGER.ERR(
            "Chunk::getComputeTimeEst::%s. Skipping %s.\n",
            e.what(), qmaster.fname.c_str());
        return 0;
    }
}

void Chunk::_setVZMatrices() {
    DEBUG_LOG("Setting v & z matrices\n");

    #pragma omp parallel for simd collapse(2)
    for (int i = 0; i < _matrix_n; ++i)
    {
        for (int j = i; j < _matrix_n; ++j)
        {
            double li = _matrix_lambda[i], lj = _matrix_lambda[j];

            _vmatrix[j + i * _matrix_n] = SPEED_OF_LIGHT * log(lj / li);
            _zmatrix[j + i * _matrix_n] = sqrt(li * lj) - 1.;
        }
    }

    for (int i = 0; i < _matrix_n; ++i)
        _matrix_lambda[i] -= 1;
}

void Chunk::_setFiducialSignalMatrix(double *sm)
{
    ++mytime::number_of_times_called_setsfid;

    double t = mytime::timer.getTime();
    double *inter_mat = (on_oversampling) ? _finer_matrix : sm;

    #pragma omp parallel for simd collapse(2)
    for (int i = 0; i < _matrix_n; ++i) {
        for (int j = i; j < _matrix_n; ++j) {
            int idx = j + i * _matrix_n;
            inter_mat[idx] = interp2d_signal_matrix->evaluate(
                _zmatrix[idx], _vmatrix[idx]);
        }
    }

    mxhelp::copyUpperToLower(inter_mat, _matrix_n);

    if (specifics::USE_RESOLUTION_MATRIX)
        qFile->Rmat->sandwich(sm, inter_mat);

    CHECK_ISNAN(sm, DATA_SIZE_2, "Sfid");

    t = mytime::timer.getTime() - t;

    mytime::time_spent_on_set_sfid += t;
}


void Chunk::_setQiMatrix(double *qi, int i_kz)
{
    ++mytime::number_of_times_called_setq;
    double t = mytime::timer.getTime(), t_interp;
    int kn, zm;

    bins::getFisherMatrixBinNoFromIndex(i_kz + fisher_index_start, kn, zm);
    bins::setRedshiftBinningFunction(zm);

    double *inter_mat = (on_oversampling) ? _finer_matrix : qi;
    shared_interp_1d interp_deriv_kn = interp_derivative_matrix[kn];

    int low, up;
    bins::redshiftBinningFunction(
        _matrix_lambda, _matrix_n, zm,
        inter_mat, low, up);

    std::fill_n(inter_mat, _matrix_n * _matrix_n, 0);

    #pragma omp parallel for schedule(static, 1)
    for (int i = 0; i < up; ++i) {
        int idx = i * (1 + _matrix_n), l1, u1;

        bins::redshiftBinningFunction(
            _zmatrix + idx, _matrix_n - i, zm,
            inter_mat + idx, l1, u1);

        #pragma omp simd
        for (int j = l1; j < u1; ++j)
            inter_mat[j + idx] *= interp_deriv_kn->evaluate(_vmatrix[j + idx]);
    }

    t_interp = mytime::timer.getTime() - t;
    mxhelp::copyUpperToLower(inter_mat, _matrix_n);

    if (specifics::USE_RESOLUTION_MATRIX)
        qFile->Rmat->sandwich(qi, inter_mat);

    t = mytime::timer.getTime() - t; 

    mytime::time_spent_set_qs += t;
    mytime::time_spent_on_q_interp += t_interp;
    mytime::time_spent_on_q_copy += t - t_interp;
}

void Chunk::setCovarianceMatrix(const double *ps_estimate)
{
    DEBUG_LOG("Setting cov matrix\n");

    // Set fiducial signal matrix
    if (!specifics::TURN_OFF_SFID)
        std::copy(stored_sfid, stored_sfid + DATA_SIZE_2, covariance_matrix);
    else
        std::fill_n(covariance_matrix, DATA_SIZE_2, 0);

    const double *alpha = ps_estimate + fisher_index_start;
    for (const auto &[i_kz, Q_ikz_matrix] : stored_ikz_qi)
        cblas_daxpy(
            DATA_SIZE_2, alpha[i_kz], 
            Q_ikz_matrix, 1, covariance_matrix, 1
        );

    // add noise matrix diagonally
    // but smooth before adding
    process::noise_smoother->smoothNoise(qFile->noise(), temp_vector, size());
    cblas_daxpy(
        size(), 1., temp_vector, 1,
        covariance_matrix, size() + 1
    );

    isCovInverted = false;
    CHECK_ISNAN(covariance_matrix, DATA_SIZE_2, "CovMat");

    // When compiled with debugging feature
    // save matrices to files, break
    // #ifdef DEBUG_MATRIX_OUT
    // it->fprintfMatrices(fname_base);
    // throw std::runtime_error("DEBUGGING QUIT.");
    // #endif
}

void _getUnitVectorLogLam(const double *w, int size, int cmo, double *out)
{
    std::transform(
        w, w+size, out,
        [cmo](const double &l) { return pow(log(l), cmo); }
    );
    double norm = sqrt(cblas_dnrm2(size, out, 1));
    cblas_dscal(size, 1./norm, out, 1);
}

void _getUnitVectorLam(const double *w, int size, int cmo, double *out)
{
    std::transform(
        w, w+size, out,
        [cmo](const double &l) { return pow(l, cmo); }
    );
    double norm = sqrt(cblas_dnrm2(size, out, 1));
    cblas_dscal(size, 1./norm, out, 1);
}

void _remShermanMorrison(const double *v, int size, double *y, double *cinv)
{
    cblas_dgemv(
        CblasRowMajor, CblasNoTrans, size, size, 1.,
        cinv, size, v, 1, 0, y, 1);
    double norm = cblas_ddot(size, v, 1, y, 1);
    cblas_dger(CblasRowMajor, size, size, -1. / norm, y, 1, y, 1, cinv, size);
}

void Chunk::_addMarginalizations()
{
    double *temp_v = temp_matrix[0], *temp_y = temp_matrix[1];

    // Zeroth order
    std::fill_n(temp_v, size(), 1. / sqrt(size()));
    temp_v += size();
    // Log lambda polynomials
    for (int cmo = 1; cmo <= specifics::CONT_LOGLAM_MARG_ORDER; ++cmo)
    {
        _getUnitVectorLogLam(qFile->wave(), size(), cmo, temp_v);
        temp_v += size();
    }
    // Lambda polynomials
    for (int cmo = 1; cmo <= specifics::CONT_LAM_MARG_ORDER; ++cmo)
    {
        _getUnitVectorLam(qFile->wave(), size(), cmo, temp_v);
        temp_v += size();
    }

    DEBUG_LOG("nvecs %d\n", specifics::CONT_NVECS);

    // Roll back to initial position
    temp_v = temp_matrix[0];
    static auto svals = std::make_unique<double[]>(specifics::CONT_NVECS);
    // SVD to get orthogonal marg vectors
    mxhelp::LAPACKE_svd(temp_v, svals.get(), size(), specifics::CONT_NVECS);
    DEBUG_LOG("SVD'ed\n");

    // Remove each 
    for (int i = 0; i < specifics::CONT_NVECS; ++i, temp_v += size())
    {
        DEBUG_LOG("i: %d, s: %.2e\n", i, svals[i]);
        // skip if this vector is degenerate
        if (svals[i] < 1e-6)  continue;

        _remShermanMorrison(temp_v, size(), temp_y, inverse_covariance_matrix);
    }
}

// Calculate the inverse into temp_matrix[0]
// Then swap the pointer with covariance matrix
void Chunk::invertCovarianceMatrix()
{
    DEBUG_LOG("Inverting cov matrix\n");

    double t = mytime::timer.getTime();

    mxhelp::LAPACKE_InvertMatrixLU(covariance_matrix, size());

    inverse_covariance_matrix = covariance_matrix;

    isCovInverted = true;

    if (specifics::CONT_NVECS > 0)
        _addMarginalizations();

    t = mytime::timer.getTime() - t;

    mytime::time_spent_on_c_inv += t;
}

void Chunk::_getWeightedMatrix(double *m)
{
    //C-1 . Q
    // cblas_dsymm(
    //     CblasRowMajor, CblasLeft, CblasUpper,
    //     size(), size(), 1., inverse_covariance_matrix, size(),
    //     m, size(), 0, temp_matrix[0], size());

    // NERSC Perlmutter has faster dgemm
    cblas_dgemm(
        CblasRowMajor, CblasNoTrans, CblasNoTrans,
        size(), size(), size(), 1., inverse_covariance_matrix, size(),
        m, size(), 0, temp_matrix[0], size());

    std::copy(temp_matrix[0], temp_matrix[0] + DATA_SIZE_2, m);
}

<<<<<<< HEAD
void Chunk::_getFisherMatrix(const double *Q_ikz_matrix_T, int idx)
{
    int i_kz = stored_ikz_qi[idx].first;
    int idx_fji_0 = N_Q_MATRICES * i_kz;

    // Now compute Fisher Matrix
    for (auto jq = stored_ikz_qi.begin() + idx; jq != stored_ikz_qi.end(); ++jq)
    {
        #ifdef FISHER_OPTIMIZATION
        if ((jq->first - i_kz > 2 * bins::NUMBER_OF_K_BANDS))
            continue;
        #endif

        fisher_matrix[jq->first + idx_fji_0] = 
            cblas_ddot(DATA_SIZE_2, Q_ikz_matrix_T, 1, jq->second, 1);
    }
}

=======
>>>>>>> e846247e
void Chunk::computePSbeforeFvector()
{
    DEBUG_LOG("PS before Fisher\n");

    double *dk0 = dbt_estimate_before_fisher_vector[0].get(),
           *nk0 = dbt_estimate_before_fisher_vector[1].get(),
           *tk0 = dbt_estimate_before_fisher_vector[2].get();

    // C-1 . flux
    cblas_dgemv(
        CblasRowMajor, CblasNoTrans, size(), size(), 1.,
        inverse_covariance_matrix, size(), qFile->delta(), 1,
        0, weighted_data_vector, 1);

    double t = mytime::timer.getTime();

    for (const auto &[i_kz, Q_ikz_matrix] : stored_ikz_qi) {
        // Find data contribution to ps before F vector
        // (C-1 . flux)T . Q . (C-1 . flux)
        dk0[i_kz] = mxhelp::my_cblas_dgemvdot(
            weighted_data_vector, 
            Q_ikz_matrix, temp_vector, size());
        // Transform q matrices to weighted matrices inplace
        // Get weighted derivative matrix ikz: C-1 Qi
        _getWeightedMatrix(Q_ikz_matrix);
    }

    mytime::time_spent_set_modqs += mytime::timer.getTime() - t;

    // N C-1
    double *weighted_noise_matrix = temp_matrix[0];
    std::fill_n(weighted_noise_matrix, DATA_SIZE_2, 0);
    for (int i = 0; i < size(); ++i)
        cblas_daxpy(
            size(), qFile->noise()[i],
            inverse_covariance_matrix + i * size(), 1,
            weighted_noise_matrix + i * size(), 1);

    // Get Noise contribution: Tr(C-1 Qi C-1 N)
    for (const auto &[i_kz, Q_ikz_matrix] : stored_ikz_qi)
        nk0[i_kz] = cblas_ddot(DATA_SIZE_2, Q_ikz_matrix, 1, weighted_noise_matrix, 1);

    // Fiducial matrix, Sfid C-1
    if (!specifics::TURN_OFF_SFID) {
        double *weighted_sfid_matrix = temp_matrix[0];
        // cblas_dsymm(
        //     CblasRowMajor, CblasLeft, CblasUpper,
        //     size(), size(), 1., stored_sfid, size(),
        //     inverse_covariance_matrix, size(), 0, weighted_sfid_matrix, size());
        // NERSC Perlmutter has faster dgemm
        cblas_dgemm(
            CblasRowMajor, CblasNoTrans, CblasNoTrans,
            size(), size(), size(), 1., stored_sfid, size(),
            inverse_covariance_matrix, size(), 0, weighted_sfid_matrix, size());

        for (const auto &[i_kz, Q_ikz_matrix] : stored_ikz_qi)
            tk0[i_kz] = cblas_ddot(DATA_SIZE_2, Q_ikz_matrix, 1, weighted_sfid_matrix, 1);
    }

    // Do not compute fisher matrix if it is precomputed
    if (specifics::USE_PRECOMPUTED_FISHER)
        return;

    t = mytime::timer.getTime();

    double *Q_ikz_matrix_T = temp_matrix[0];
    for (auto iqt = stored_ikz_qi.begin(); iqt != stored_ikz_qi.end(); ++iqt) {
        const auto &[i_kz, Q_ikz_matrix] = *iqt;

        mxhelp::transpose_copy(Q_ikz_matrix, Q_ikz_matrix_T, size());
        int idx_fji_0 = N_Q_MATRICES * i_kz;

        for (auto jqt = iqt; jqt != stored_ikz_qi.end(); ++jqt) {
            const auto &[j_kz, Q_jkz_matrix] = *jqt;
            
            #ifdef FISHER_OPTIMIZATION
            int diff_ji = j_kz - i_kz;
            if ((diff_ji != 0) && (diff_ji != 1) && (diff_ji != bins::NUMBER_OF_K_BANDS))
                continue;
            #endif

            fisher_matrix[j_kz + idx_fji_0] = 
                cblas_ddot(DATA_SIZE_2, Q_ikz_matrix_T, 1, Q_jkz_matrix, 1);
        }
    }

    mytime::time_spent_set_fisher += mytime::timer.getTime() - t;
}

void Chunk::oneQSOiteration(
        const double *ps_estimate, 
        std::vector<std::unique_ptr<double[]>> &dbt_sum_vector,
        double *fisher_sum
) {
    DEBUG_LOG("File %s\n", qFile->fname.c_str());
    DEBUG_LOG("TargetID %ld\n", qFile->id);
    DEBUG_LOG("Size %d\n", size());
    DEBUG_LOG("ncols: %d\n", _matrix_n);
    DEBUG_LOG("fisher_index_start: %d\n", fisher_index_start);
    DEBUG_LOG("N_Q_MATRICES: %d\n", N_Q_MATRICES);

    CHECK_ISNAN(qFile->wave(), size(), "qFile->wave");
    CHECK_ISNAN(qFile->delta(), size(), "qFile->delta");
    CHECK_ISNAN(qFile->noise(), size(), "qFile->noise");

    if (qFile->Rmat) {
        CHECK_ISNAN(qFile->Rmat->matrix(), qFile->Rmat->getSize(), "Rmat");
    }

    DEBUG_LOG("Allocating matrices\n");

    _allocateMatrices();

    _setVZMatrices();

    // Preload last nqj_eff matrices
    // 0 is the last matrix
    // i_kz = N_Q_MATRICES - j_kz - 1
    DEBUG_LOG("Setting qi matrices\n");

    for (const auto &[i_kz, Q_ikz_matrix] : stored_ikz_qi)
        _setQiMatrix(Q_ikz_matrix, i_kz);

    for (int i = 0; i < _matrix_n; ++i)
        _matrix_lambda[i] += 1;

    // Preload fiducial signal matrix if memory allows
    if (!specifics::TURN_OFF_SFID)
        _setFiducialSignalMatrix(stored_sfid);

    setCovarianceMatrix(ps_estimate);

    try
    {
        invertCovarianceMatrix();

        computePSbeforeFvector();

        double *outfisher = fisher_sum + (bins::TOTAL_KZ_BINS + 1) * fisher_index_start;

        for (int i = 0; i < N_Q_MATRICES; ++i) {
            for (int j = i; j < N_Q_MATRICES; ++j) {
                outfisher[j + i * bins::TOTAL_KZ_BINS] += fisher_matrix[j + i * N_Q_MATRICES];
            } 
        }

        for (int dbt_i = 0; dbt_i < 3; ++dbt_i)
            mxhelp::vector_add(
                dbt_sum_vector[dbt_i].get() + fisher_index_start, 
                dbt_estimate_before_fisher_vector[dbt_i].get(),
                N_Q_MATRICES);
    }
    catch (std::exception& e) {
        LOG::LOGGER.ERR(
            "ERROR %s: Covariance matrix is not invertable. %s\n",
            e.what(), qFile->fname.c_str());

        LOG::LOGGER.ERR(
            "Npixels: %d, Median z: %.2f, dv: %.2f, R=%d\n",
            size(), MEDIAN_REDSHIFT, qFile->dv_kms, qFile->R_fwhm);
    }

    _freeMatrices();
}


void Chunk::_allocateMatrices()
{
    covariance_matrix = new double[DATA_SIZE_2];

    for (int i = 0; i < 2; ++i)
        temp_matrix[i] = new double[DATA_SIZE_2];

    temp_vector = new double[size()];
    weighted_data_vector = new double[size()];
    
    for (auto &[i_kz, Q_ikz_matrix] : stored_ikz_qi)
        Q_ikz_matrix = new double[DATA_SIZE_2];

    if (!specifics::TURN_OFF_SFID)
        stored_sfid = new double[DATA_SIZE_2];

    // Create a temp highres lambda array
    if (on_oversampling)
    {
        _finer_lambda = new double[_matrix_n];

        double fine_dlambda =
            qFile->dlambda / LYA_REST / specifics::OVERSAMPLING_FACTOR;
        int disp = qFile->Rmat->getNElemPerRow()/2;
        for (int i = 0; i < _matrix_n; ++i)
            _finer_lambda[i] = qFile->wave()[0] + (i - disp)*fine_dlambda;

        _matrix_lambda = _finer_lambda;

        long highsize = (long)(_matrix_n) * (long)(_matrix_n);
        _finer_matrix = new double[highsize];
        _vmatrix = new double[highsize];
        _zmatrix = new double[highsize];
    }
    else
    {
        _matrix_lambda = qFile->wave();
        _finer_lambda  = NULL;
        _finer_matrix  = NULL;
        _vmatrix = temp_matrix[0];
        _zmatrix = temp_matrix[1];
    }

    // This function allocates new signal & deriv matrices 
    // if process::SAVE_ALL_SQ_FILES=false 
    // i.e., no caching of SQ files
    // If all tables are cached, then this function simply points 
    // to those in process:sq_private_table
    process::sq_private_table->readSQforR(RES_INDEX, interp2d_signal_matrix, 
        interp_derivative_matrix);
}

void Chunk::_freeMatrices()
{
    delete [] covariance_matrix;

    for (int i = 0; i < 2; ++i)
        delete [] temp_matrix[i];

    delete [] temp_vector;
    delete [] weighted_data_vector;
    for (auto &[i_kz, Q_ikz_matrix] : stored_ikz_qi)
        delete [] Q_ikz_matrix;

    if (!specifics::TURN_OFF_SFID)
        delete [] stored_sfid;

    if (specifics::USE_RESOLUTION_MATRIX)
        qFile->Rmat->freeBuffer();

    if (on_oversampling)
    {
        delete [] _finer_matrix;
        delete [] _finer_lambda;
        delete [] _vmatrix;
        delete [] _zmatrix;
    }

    if (interp2d_signal_matrix)
        interp2d_signal_matrix.reset();
    interp_derivative_matrix.clear();
}

void Chunk::fprintfMatrices(const char *fname_base)
{
    std::string buf;

    if (!specifics::TURN_OFF_SFID)
    {
        buf = std::string(fname_base) + "-signal.txt";
        mxhelp::fprintfMatrix(buf.c_str(), stored_sfid, size(), size());
    }

    if (qFile->Rmat != NULL)
    {
        buf = std::string(fname_base) + "-resolution.txt";
        qFile->Rmat->fprintfMatrix(buf.c_str());
    }
}





<|MERGE_RESOLUTION|>--- conflicted
+++ resolved
@@ -525,27 +525,6 @@
     std::copy(temp_matrix[0], temp_matrix[0] + DATA_SIZE_2, m);
 }
 
-<<<<<<< HEAD
-void Chunk::_getFisherMatrix(const double *Q_ikz_matrix_T, int idx)
-{
-    int i_kz = stored_ikz_qi[idx].first;
-    int idx_fji_0 = N_Q_MATRICES * i_kz;
-
-    // Now compute Fisher Matrix
-    for (auto jq = stored_ikz_qi.begin() + idx; jq != stored_ikz_qi.end(); ++jq)
-    {
-        #ifdef FISHER_OPTIMIZATION
-        if ((jq->first - i_kz > 2 * bins::NUMBER_OF_K_BANDS))
-            continue;
-        #endif
-
-        fisher_matrix[jq->first + idx_fji_0] = 
-            cblas_ddot(DATA_SIZE_2, Q_ikz_matrix_T, 1, jq->second, 1);
-    }
-}
-
-=======
->>>>>>> e846247e
 void Chunk::computePSbeforeFvector()
 {
     DEBUG_LOG("PS before Fisher\n");
@@ -623,7 +602,7 @@
             
             #ifdef FISHER_OPTIMIZATION
             int diff_ji = j_kz - i_kz;
-            if ((diff_ji != 0) && (diff_ji != 1) && (diff_ji != bins::NUMBER_OF_K_BANDS))
+            if ((jq->first - i_kz > 2 * bins::NUMBER_OF_K_BANDS))
                 continue;
             #endif
 
