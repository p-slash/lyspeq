--- conflicted
+++ resolved
@@ -336,7 +336,6 @@
 }
 
 
-<<<<<<< HEAD
 double new_q_matrix_integrand(double k, void *params) {
     struct new_q_integrand_params *qpar = (struct new_q_integrand_params*) params;
     double delta_lnW2k = qpar->interpLnW2->evaluate(k) - qpar->lnW2kc;
@@ -356,20 +355,18 @@
 //            y = kcenter / k;
 //     return exp(x) * y * y / MY_PI;
 // }
-=======
+
 double exactDerivMatrixNoWindow(double k1, double k2, double v) {
     double Dk = k2 - k1, Kt = (k1 + k2) / 2;
 
     return Dk / MY_PI * sinc(Dk * v / 2) * cos(Kt * v);
 }
 
->>>>>>> 4437722d
-
-
-
-
-
-
-
-
-
+
+
+
+
+
+
+
+
