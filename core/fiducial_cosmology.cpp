#include "core/fiducial_cosmology.hpp"
#include "core/global_numbers.hpp"
#include "mathtools/interpolation.hpp"
#include "mathtools/interpolation_2d.hpp"
#include "io/io_helper_functions.hpp"
#include "io/logger.hpp"

#include <cmath>
#include <numeric> // std::accumulate
#include <algorithm> // std::for_each & transform
#include <iostream>
#include <vector>
#include <set>
#include <stdexcept>
#include <memory>

// Conversion functions
namespace conv
{
    bool FLUX_TO_DELTAF_BY_CHUNKS = false, INPUT_IS_DELTA_FLUX = false;
    std::unique_ptr<Interpolation> interp_mean_flux;

    /* This function reads following keys from config file:
    UseChunksMeanFlux: int
        Forces the mean flux of each chunk to be zero when > 0. Off by default.
    InputIsDeltaFlux: int
        Assumes input is delta when > 0. True by default.
    MeanFluxFile: string
        Reads the mean flux from a file and get deltas using this mean flux.
        Off by default.
    */
    void readConversion(ConfigFile &config)
    {
        LOG::LOGGER.STD("###############################################\n");
        LOG::LOGGER.STD("Reading conversion parameters from config.\n");

        config.addDefaults(conversion_default_parameters);

        // If 1, uses mean of each chunk as F-bar
        FLUX_TO_DELTAF_BY_CHUNKS = config.getInteger("UseChunksMeanFlux") > 0;
        // If 1, input is delta_f
        INPUT_IS_DELTA_FLUX = config.getInteger("InputIsDeltaFlux") > 0;

        // File to interpolate for F-bar
        std::string FNAME_MEAN_FLUX = config.get("MeanFluxFile");

        // resolve conflict: Input delta flux overrides all
        // Then, chunk means.
        if (INPUT_IS_DELTA_FLUX && FLUX_TO_DELTAF_BY_CHUNKS) {
            LOG::LOGGER.ERR(
                "Both input delta flux and conversion "
                "using chunk's mean flux is turned on. "
                "Assuming input is flux fluctuations delta_f.\n");
            FLUX_TO_DELTAF_BY_CHUNKS = false;
        }

        setMeanFlux();

        if (!FNAME_MEAN_FLUX.empty()) {
            if (FLUX_TO_DELTAF_BY_CHUNKS) {
                LOG::LOGGER.ERR(
                    "Both mean flux file and using chunk's mean flux is turned on. "
                    "Using chunk's mean flux.\n");
            }
            else if (INPUT_IS_DELTA_FLUX) {
                LOG::LOGGER.ERR(
                    "Both input delta flux and conversion using mean flux file is turned on. "
                    "Assuming input is flux fluctuations delta_f.\n");
            }
            else
                setMeanFlux(FNAME_MEAN_FLUX);
        }
        else if (!(INPUT_IS_DELTA_FLUX || FLUX_TO_DELTAF_BY_CHUNKS))
            INPUT_IS_DELTA_FLUX = true;

        #define booltostr(x) x ? "true" : "false"
        LOG::LOGGER.STD("UseChunksMeanFlux is set to %s.\n",
            booltostr(FLUX_TO_DELTAF_BY_CHUNKS));
        LOG::LOGGER.STD("InputIsDeltaFlux is set to %s.\n",
            booltostr(INPUT_IS_DELTA_FLUX));
        LOG::LOGGER.STD("MeanFluxFile is set to %s.\n\n",
            FNAME_MEAN_FLUX.c_str());
        #undef booltostr
    }

    void noConversion(const double *lambda, double *flux, double *noise, int size)
    {
        const double *l __attribute__((unused)) = lambda;
        double *f __attribute__((unused)) = flux;
        double *n __attribute__((unused)) = noise;
        int s __attribute__((unused)) = size;
    }

    void chunkMeanConversion(const double *lambda, double *flux, double *noise, int size)
    {
        const double *l __attribute__((unused)) = lambda;
        double chunk_mean = std::accumulate(flux, flux+size, 0.) / size;

        std::for_each(flux, flux+size, [chunk_mean](double &f) { f = f/chunk_mean-1; });
        std::for_each(noise, noise+size, [chunk_mean](double &n) { n /= chunk_mean; });
    }

    void fullConversion(const double *lambda, double *flux, double *noise, int size)
    {
        for (int i = 0; i < size; ++i)
        {
            double tmp_meanf = interp_mean_flux->evaluate(lambda[i]/LYA_REST-1);
            *(flux+i)   = *(flux+i)/tmp_meanf - 1;
            *(noise+i) /= tmp_meanf;
        }
    }

    void convertLambdaToVelocity(double &median_z, double *v_array, const double *lambda, int size)
    {
        double median_lambda = lambda[size / 2];
    
        median_z = median_lambda / LYA_REST - 1.;

        std::transform(lambda, lambda+size, v_array, 
            [median_lambda](const double &l) { 
                return SPEED_OF_LIGHT * log(l/median_lambda); 
            });
    }

    void convertLambdaToRedshift(double *lambda, int size)
    {
        std::for_each(lambda, lambda+size, [](double &ld) { ld = ld/LYA_REST-1; });
    }

    void (*convertFluxToDeltaF)(const double*, double*, double*, int) = &noConversion;

    void setMeanFlux(const std::string &fname)
    {
        if (fname.empty())
        {
            if (FLUX_TO_DELTAF_BY_CHUNKS)
                convertFluxToDeltaF = &chunkMeanConversion;

            return;
        }

        int size;

        std::ifstream to_read_meanflux = ioh::open_fstream<std::ifstream>(fname, 'b');
        // Assume file starts with two integers 
        // Nk Nz
        to_read_meanflux.read((char *)&size, sizeof(int));

        double *z_values = new double[size],
               *f_values = new double[size];

        // Redshift array as doubles
        to_read_meanflux.read((char *)z_values, size*sizeof(double));
        
        // Remaining is flux array
        to_read_meanflux.read((char *)f_values, size*sizeof(double));
        to_read_meanflux.close();

        interp_mean_flux = std::make_unique<Interpolation>(GSL_CUBIC_INTERPOLATION,
            z_values, f_values, size);

        convertFluxToDeltaF = &fullConversion;

        delete [] z_values;
        delete [] f_values;
    }
}

// Fiducial Functions
namespace fidcosmo
{
    namespace pd13
    {
        double Palanque_Delabrouille_etal_2013_fit(double, double, void*);
        double Palanque_Delabrouille_etal_2013_fit_growth_factor(double, double, double, void*);
    }

    double (*fiducialPowerSpectrum)(double, double, void*) =
        &pd13::Palanque_Delabrouille_etal_2013_fit;
    double (*fiducialPowerGrowthFactor)(double, double, double, void*) =
        &pd13::Palanque_Delabrouille_etal_2013_fit_growth_factor;
    
    double FID_LOWEST_K = 0, FID_HIGHEST_K = 10.;
    std::unique_ptr<Interpolation2D> interp2d_fiducial_power;

    /* This function reads following keys from config file:
    FiducialPowerFile: string
        File for the fiducial power spectrum. Off by default.
    FiducialAmplitude: double
    FiducialSlope: double
    FiducialCurvature: double
    FiducialRedshiftPower: double
    FiducialRedshiftCurvature: double
    FiducialLorentzianLambda: double
    */
    void readFiducialCosmo(ConfigFile &config)
    {
        // Baseline Power Spectrum
        std::string FNAME_FID_POWER = config.get("FiducialPowerFile");
        // Fiducial Palanque fit function parameters
        pd13::FIDUCIAL_PD13_PARAMS.A = config.getDouble("FiducialAmplitude");
        pd13::FIDUCIAL_PD13_PARAMS.n = config.getDouble("FiducialSlope");
        pd13::FIDUCIAL_PD13_PARAMS.alpha = config.getDouble("FiducialCurvature");
        pd13::FIDUCIAL_PD13_PARAMS.B = config.getDouble("FiducialRedshiftPower");
        pd13::FIDUCIAL_PD13_PARAMS.beta = config.getDouble("FiducialRedshiftCurvature");
        pd13::FIDUCIAL_PD13_PARAMS.lambda = config.getDouble("FiducialLorentzianLambda");

        if (!FNAME_FID_POWER.empty())
            setFiducialPowerFromFile(FNAME_FID_POWER);
        else if (pd13::FIDUCIAL_PD13_PARAMS.A <= 0)
            throw std::invalid_argument("FiducialAmplitude must be > 0.");
    }

    inline double interpolationFiducialPower(double k, double z, void *params)
    {
        void  *pp __attribute__((unused)) = params;

        return interp2d_fiducial_power->evaluate(k, z);
    }

    // Assume binary file starts with two integers, then redshift values as double, k values as double,
    // finally power values.
    // Power is ordered for each redshift bin
    void setFiducialPowerFromFile(const std::string &fname)
    {
        int n_k_points, n_z_points, size;

        std::ifstream to_read_fidpow = ioh::open_fstream<std::ifstream>(fname, 'b');
        // Assume file starts with two integers 
        // Nk Nz
        to_read_fidpow.read((char *)&n_k_points, sizeof(int));
        to_read_fidpow.read((char *)&n_z_points, sizeof(int));
        size = n_k_points * n_z_points;

        double *k_values = new double[n_k_points],
               *z_values = new double[n_z_points],
            *fiducial_power_from_file = new double[size];

        // Redshift array, then k array as doubles
        to_read_fidpow.read((char *)z_values, n_z_points*sizeof(double));
        to_read_fidpow.read((char *)k_values, n_k_points*sizeof(double));

        FID_LOWEST_K  = k_values[0];
        FID_HIGHEST_K = k_values[n_k_points - 1];
        
        // Remaining is power array
        to_read_fidpow.read((char *)fiducial_power_from_file, size*sizeof(double));
        to_read_fidpow.close();
        
        interp2d_fiducial_power = std::make_unique<Interpolation2D>(GSL_BICUBIC_INTERPOLATION,
            k_values, z_values, fiducial_power_from_file,
            n_k_points, n_z_points);

        fiducialPowerSpectrum = &interpolationFiducialPower;

        delete [] k_values;
        delete [] z_values;
        delete [] fiducial_power_from_file;
    }

    // Palanque_Delabrouille et al. 2013 based functions. Extra Lorentzian decay
    namespace pd13
    {
        // Defined values for PD fit
        // K_0 in s km^-1
        const double K_0 = 0.009, Z_0 = 3.0;

        pd13_fit_params FIDUCIAL_PD13_PARAMS = {
            6.621420e-02, -2.685349e+00, -2.232763e-01,
            3.591244e+00, -1.768045e-01, 3.598261e+02
        };

        double Palanque_Delabrouille_etal_2013_fit(double k, double z, void *params)
        {
            pd13_fit_params *pfp = (pd13::pd13_fit_params *) params;

<<<<<<< HEAD
            double q0 = k / K_0 + 1E-16, x0 = (1. + z) / (1. + Z_0);
=======
            double q0 = k / K_0 + DOUBLE_EPSILON, x0 = (1. + z) / (1. + Z_0);
>>>>>>> 1279eb2f

            return  pfp->A * MY_PI / K_0
                    * pow(q0, 2. + pfp->n + pfp->alpha * log(q0) + pfp->beta  * log(x0)) 
                    * pow(x0,   pfp->B) / (1. + pfp->lambda * k * k);
        }

        double Palanque_Delabrouille_etal_2013_fit_growth_factor(
                double z_ij, double k_kn, double z_zm, void *params
        ) {
            pd13_fit_params *pfp = (pd13::pd13_fit_params *) params;

<<<<<<< HEAD
            double  q0 = k_kn / K_0 + 1E-16, xm = (1. + z_ij) / (1. + z_zm);
=======
            double q0 = k_kn / K_0 + DOUBLE_EPSILON, xm = (1. + z_ij) / (1. + z_zm);
>>>>>>> 1279eb2f

            return pow(xm, pfp->B + pfp->beta  * log(q0));
        }
    }
}

// Signal and Derivative Integrands and Window Function
inline
double sinc(double x) {
    if (x == 0)
        return 1.;

    return sin(x) / x;
}

inline
double spectral_response_window_fn(
        double k, struct spectrograph_windowfn_params *spec_params
) {
    double R = spec_params->spectrograph_res, dv_kms = spec_params->pixel_width;

    double kr = k * R;
    return sinc(k * dv_kms / 2.) * exp(-kr * kr / 2.);
}

double signal_matrix_integrand(double k, void *params)
{
    struct sq_integrand_params *sqip = (struct sq_integrand_params*) params;

    double result = spectral_response_window_fn(k, sqip->spec_window_params);

    return result * result * fidcosmo::fiducialPowerSpectrum(
        k, sqip->spec_window_params->z_ij, sqip->fiducial_pd_params) / MY_PI;
}

double q_matrix_integrand(double k, void *params)
{
    struct sq_integrand_params *sqip = (struct sq_integrand_params*) params;

    double result = spectral_response_window_fn(k, sqip->spec_window_params);
    return result * result / MY_PI;
}


double new_q_matrix_integrand(double k, void *params) {
    struct new_q_integrand_params *qpar = (struct new_q_integrand_params*) params;
    double delta_lnW2k = qpar->interpLnW2->evaluate(k) - qpar->lnW2kc;

    return exp(delta_lnW2k) / MY_PI;
}


// double new_signal_matrix_integrand(double k, void *params) {
//     struct sq_integrand_params *sqip = (struct sq_integrand_params*) params;
//     double
//         R = sqip->spec_window_params->spectrograph_res,
//         Pk = fidcosmo::fiducialPowerSpectrum(
//             k, sqip->spec_window_params->z_ij, sqip->fiducial_pd_params);

//     double x = - (k - kcenter) * (k + kcenter) * R * R,
//            y = kcenter / k;
//     return exp(x) * y * y / MY_PI;
// }

double exactDerivMatrixNoWindow(double k1, double k2, double v) {
    double Dk = k2 - k1, Kt = (k1 + k2) / 2;

    return Dk / MY_PI * sinc(Dk * v / 2) * cos(Kt * v);
}









<|MERGE_RESOLUTION|>--- conflicted
+++ resolved
@@ -274,11 +274,7 @@
         {
             pd13_fit_params *pfp = (pd13::pd13_fit_params *) params;
 
-<<<<<<< HEAD
-            double q0 = k / K_0 + 1E-16, x0 = (1. + z) / (1. + Z_0);
-=======
             double q0 = k / K_0 + DOUBLE_EPSILON, x0 = (1. + z) / (1. + Z_0);
->>>>>>> 1279eb2f
 
             return  pfp->A * MY_PI / K_0
                     * pow(q0, 2. + pfp->n + pfp->alpha * log(q0) + pfp->beta  * log(x0)) 
@@ -290,11 +286,7 @@
         ) {
             pd13_fit_params *pfp = (pd13::pd13_fit_params *) params;
 
-<<<<<<< HEAD
-            double  q0 = k_kn / K_0 + 1E-16, xm = (1. + z_ij) / (1. + z_zm);
-=======
             double q0 = k_kn / K_0 + DOUBLE_EPSILON, xm = (1. + z_ij) / (1. + z_zm);
->>>>>>> 1279eb2f
 
             return pow(xm, pfp->B + pfp->beta  * log(q0));
         }
