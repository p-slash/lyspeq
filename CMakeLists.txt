cmake_minimum_required(VERSION 3.18)
enable_testing()
project(lyspeq)

option(ENABLE_OPENMP "Enable OpenMP" ON)
option(ENABLE_MPI "Enable MPI" ON)
option(USE_OPENBLAS_BREW "Use OpenBlas brew" OFF)
option(USE_MKL_LIB "Use MKL library" OFF)
option(DEBUG "Compile with debugging options" OFF)
option(TURN_OFF_SPECTRO_WINDOW "Turn of spectrograph window function in 3D." OFF)
option(KILL_15MPC_POWER "Suppresses power below 15 Mpc in 3D." OFF)
option(RL_COMP_DERIV "Multiply deriv. matrices with e^-k^2R_L^2 term" OFF)
option(DECONV_CIC_WINDOW "Deconvolve CIC window" OFF)
option(ASSERT_MESH_IDX "Assert mesh indices lie within boundary" OFF)

set(CMAKE_CXX_STANDARD 20)
set(CMAKE_CXX_STANDARD_REQUIRED True)
set(CMAKE_EXPORT_COMPILE_COMMANDS ON)
set(gcc_like_cxx "$<COMPILE_LANG_AND_ID:CXX,ARMClang,AppleClang,Clang,GNU,LCC>")
set(intel_like_cxx "$<COMPILE_LANG_AND_ID:CXX,Intel,IntelLLVM>")

# message(${CMAKE_SYSTEM})
# if (APPLE)
#     message(aplle)
# endif()

add_compile_options(-std=c++20)
add_library(MY_OMP_MPI INTERFACE)

if (DEBUG)
    add_compile_options(-g)
    add_definitions(-DDEBUG)
else()
    add_compile_options(
        "$<${gcc_like_cxx}:-O3;-march=native>"
        "$<${intel_like_cxx}:-O3;-xHost>"
    )
endif()

find_package(PkgConfig REQUIRED)
if (ENABLE_OPENMP)
    find_package(OpenMP REQUIRED)
    add_definitions(-DENABLE_OMP)
    target_link_libraries(MY_OMP_MPI INTERFACE OpenMP::OpenMP_CXX)
endif()

find_package(GSL REQUIRED)
# GSL inline definition
add_definitions(-DHAVE_INLINE)
set_property(TARGET GSL::gsl PROPERTY INTERFACE_LINK_LIBRARIES "")

# =======================
# Create a BLAS interface 
# =======================

add_library(MY_BLAS_INTERFACE INTERFACE)
if (USE_OPENBLAS_BREW)
    # set(ENV{CMAKE_PREFIX_PATH} "/opt/homebrew/opt/openblas")
    # set(BLA_VENDOR OpenBLAS)
    set(ENV{PKG_CONFIG_PATH} "/opt/homebrew/opt/openblas/lib/pkgconfig")
    pkg_check_modules(BLAS REQUIRED openblas)

    target_compile_options(MY_BLAS_INTERFACE INTERFACE ${BLAS_CFLAGS})
    target_link_directories(MY_BLAS_INTERFACE INTERFACE ${BLAS_LIBRARY_DIRS})
    target_link_libraries(MY_BLAS_INTERFACE INTERFACE ${BLAS_LIBRARIES})
elseif (USE_MKL_LIB)
    add_definitions(-DUSE_MKL_CBLAS)
    find_package(MKL CONFIG REQUIRED PATHS $ENV{MKLROOT})
    message(STATUS "Imported oneMKL targets: ${MKL_IMPORTED_TARGETS}")

    target_compile_options(MY_BLAS_INTERFACE INTERFACE
        $<TARGET_PROPERTY:MKL::MKL,INTERFACE_COMPILE_OPTIONS>)
    target_include_directories(MY_BLAS_INTERFACE INTERFACE
        $<TARGET_PROPERTY:MKL::MKL,INTERFACE_INCLUDE_DIRECTORIES>)
    target_link_libraries(MY_BLAS_INTERFACE INTERFACE $<LINK_ONLY:MKL::MKL>)
else()
    find_package(BLAS REQUIRED)
    find_package(LAPACK REQUIRED)
    target_link_libraries(MY_BLAS_INTERFACE INTERFACE BLAS::BLAS LAPACK::LAPACK)
endif()

# ===
# MPI
# ===
if (ENABLE_MPI)
    add_definitions(-DENABLE_MPI)
    # pkg_search_module(MPI REQUIRED mvapich mpich mpi ompi)
    # set(COMMAND_EXE "mpirun -np 1 ")
    # set(MPI_SKIP_COMPILER_WRAPPER ON)
    find_package(MPI REQUIRED)
    # message(${MPI_VERSION})
    # message("com opt" ${MPI_COMPILE_OPTIONS})
    # message("include dir" ${MPI_INCLUDE_DIRS})
    # message("lib" ${MPI_LIBRARIES})
    # message("flags" ${MPI_CFLAGS})
    # set(MPI_LINKS_MINE mpi)
    target_link_libraries(MY_OMP_MPI INTERFACE MPI::MPI_CXX)
endif()

pkg_check_modules(CFITSIO REQUIRED cfitsio)
add_library(MY_FITSIO_INTERFACE INTERFACE)
target_compile_options(MY_FITSIO_INTERFACE INTERFACE ${CFITSIO_CFLAGS})
target_link_directories(MY_FITSIO_INTERFACE INTERFACE ${CFITSIO_LIBRARY_DIRS})
target_link_libraries(MY_FITSIO_INTERFACE INTERFACE ${CFITSIO_LIBRARIES})

pkg_check_modules(FFTW3 REQUIRED fftw3)
add_library(MY_FFTW3_INTERFACE INTERFACE)
if (ENABLE_OPENMP)
    find_library(FFTW3_DOUBLE_OPENMP_LIB fftw3_omp REQUIRED
        PATHS ${PKG_FFTW3_LIBRARY_DIRS} ${LIB_INSTALL_DIR}
    )
    set(FFTW3_LIBRARIES "fftw3_omp;${FFTW3_LIBRARIES}")
endif()

target_compile_options(MY_FFTW3_INTERFACE INTERFACE ${FFTW3_CFLAGS})
target_link_directories(MY_FFTW3_INTERFACE INTERFACE ${FFTW3_LIBRARY_DIRS})
target_link_libraries(MY_FFTW3_INTERFACE INTERFACE ${FFTW3_LIBRARIES})

# =======================
# Compile options for all
# =======================
include_directories(.)

# ================
# Object libraries
# ================

add_library(GlobalObjLibs OBJECT
    core/global_numbers.cpp io/config_file.cpp io/logger.cpp
    io/io_helper_functions.cpp
)

add_library(CoreObjLibs OBJECT
    mathtools/matrix_helper.cpp
    core/one_qso_estimate.cpp
    core/quadratic_estimate.cpp
    io/qso_file.cpp
    mathtools/real_field.cpp
    core/chunk_estimate.cpp
    mathtools/smoother.cpp
    io/bootstrap_file.cpp
    mathtools/stats.cpp
)
target_link_libraries(CoreObjLibs PUBLIC
<<<<<<< HEAD
    MY_OMP_MPI MY_BLAS_INTERFACE MY_FITSIO_INTERFACE
    MY_FFTW3_INTERFACE GSL::gsl)
=======
    MY_OMP_MPI GSL::gsl MY_BLAS_INTERFACE MY_FITSIO_INTERFACE
    MY_FFTW3_INTERFACE)
>>>>>>> 3fd08804

add_library(SqTableObjLibs OBJECT
    core/sq_table.cpp io/sq_lookup_table_file.cpp
    core/fiducial_cosmology.cpp mathtools/fourier_integrator.cpp
    mathtools/discrete_interpolation.cpp mathtools/interpolation.cpp
    mathtools/interpolation_2d.cpp
)
target_link_libraries(SqTableObjLibs PUBLIC MY_OMP_MPI GSL::gsl)

add_library(AllObjLibs INTERFACE)
target_sources(AllObjLibs INTERFACE
    $<TARGET_OBJECTS:GlobalObjLibs> $<TARGET_OBJECTS:CoreObjLibs>
    $<TARGET_OBJECTS:SqTableObjLibs>)
target_link_libraries(AllObjLibs INTERFACE
<<<<<<< HEAD
    MY_OMP_MPI MY_BLAS_INTERFACE MY_FITSIO_INTERFACE
    MY_FFTW3_INTERFACE GSL::gsl)

add_library(Qu3dObjLibs OBJECT
    qu3d/optimal_qu3d.cpp qu3d/cosmology_3d.cpp
    mathtools/real_field.cpp mathtools/real_field_3d.cpp
    mathtools/matrix_helper.cpp mathtools/interpolation.cpp
    mathtools/interpolation_2d.cpp mathtools/discrete_interpolation.cpp
    mathtools/stats.cpp mathtools/smoother.cpp mathtools/fftlog.cpp
    mathtools/multipole_interpolation.cpp io/qso_file.cpp)
target_link_libraries(Qu3dObjLibs PUBLIC
    MY_OMP_MPI MY_BLAS_INTERFACE MY_FITSIO_INTERFACE
    MY_FFTW3_INTERFACE GSL::gsl)
if (TURN_OFF_SPECTRO_WINDOW)
    target_compile_definitions(Qu3dObjLibs PUBLIC TURN_OFF_SPECTRO_WINDOW)
endif()
if (KILL_15MPC_POWER)
    target_compile_definitions(Qu3dObjLibs PUBLIC KILL_15MPC_POWER)
endif()
if (RL_COMP_DERIV)
    target_compile_definitions(Qu3dObjLibs PUBLIC RL_COMP_DERIV)
endif()
if (ASSERT_MESH_IDX)
    target_compile_definitions(Qu3dObjLibs PUBLIC ASSERT_MESH_IDX)
endif()
if (DECONV_CIC_WINDOW)
    target_compile_definitions(Qu3dObjLibs PUBLIC DECONV_CIC_WINDOW)
endif()
=======
    MY_OMP_MPI GSL::gsl MY_BLAS_INTERFACE MY_FITSIO_INTERFACE
    MY_FFTW3_INTERFACE)
>>>>>>> 3fd08804

# custom target to test filtering. Usage: cmake --build . --target print_genex
add_custom_target(print_genex
    COMMAND ${CMAKE_COMMAND} -E echo 'Objects $<FILTER:$<TARGET_OBJECTS:CoreObjLibs>,EXCLUDE,/quadratic_estimate.cpp.o>'
)

# ===========
# Executables
# ===========

add_executable(LyaPowerEstimate LyaPowerEstimate.cpp)
target_link_libraries(LyaPowerEstimate PRIVATE AllObjLibs)

add_executable(LyaPowerxQmlExposure
    LyaPowerxQmlExposure.cpp cross/cross_exposure.cpp cross/one_qso_exposures.cpp)
target_link_libraries(LyaPowerxQmlExposure PRIVATE AllObjLibs)

add_executable(LyaPower3DEstimate)
target_link_libraries(LyaPower3DEstimate PRIVATE GlobalObjLibs Qu3dObjLibs)

add_executable(CreateSQLookUpTable CreateSQLookUpTable.cpp)
target_link_libraries(CreateSQLookUpTable PRIVATE GlobalObjLibs SqTableObjLibs)

add_executable(lyspeqBootStats lyspeqBootStats.cpp)
#    $<FILTER:$<TARGET_OBJECTS:CoreObjLibs>,EXCLUDE,/quadratic_estimate.cpp.o>)
target_link_libraries(lyspeqBootStats PRIVATE AllObjLibs)

## ---------
## Test exes
## ---------

add_executable(cblas_tests
    tests/cblas_tests.cpp tests/test_utils.cpp
    mathtools/matrix_helper.cpp mathtools/real_field.cpp
    mathtools/discrete_interpolation.cpp
)
target_compile_definitions(cblas_tests PRIVATE SRCDIR="${CMAKE_SOURCE_DIR}")
target_link_libraries(cblas_tests PUBLIC
    OpenMP::OpenMP_CXX GSL::gsl MY_BLAS_INTERFACE MY_FFTW3_INTERFACE)

add_executable(testSQCMatrices tests/testSQCMatrices.cpp tests/test_utils.cpp)
target_link_libraries(testSQCMatrices PRIVATE AllObjLibs)

# ===========
# Installation
# ===========
install(TARGETS LyaPowerEstimate LyaPowerxQmlExposure CreateSQLookUpTable lyspeqBootStats LyaPower3DEstimate
        RUNTIME DESTINATION bin)
install(PROGRAMS py/smbivspline.py DESTINATION bin)

# ===========
# Testing
# ===========
file(MAKE_DIRECTORY ${CMAKE_SOURCE_DIR}/tests/output)
add_test(NAME TestCBLAS COMMAND cblas_tests)
add_test(NAME TestSqMatrices COMMAND testSQCMatrices tests/input/test.config WORKING_DIRECTORY ${CMAKE_SOURCE_DIR})
add_test(NAME TestQmle COMMAND LyaPowerEstimate tests/input/test.config WORKING_DIRECTORY ${CMAKE_SOURCE_DIR})
add_test(NAME NumericalAccuracy COMMAND python tests/compareTestResults.py . WORKING_DIRECTORY ${CMAKE_SOURCE_DIR})<|MERGE_RESOLUTION|>--- conflicted
+++ resolved
@@ -142,13 +142,8 @@
     mathtools/stats.cpp
 )
 target_link_libraries(CoreObjLibs PUBLIC
-<<<<<<< HEAD
-    MY_OMP_MPI MY_BLAS_INTERFACE MY_FITSIO_INTERFACE
-    MY_FFTW3_INTERFACE GSL::gsl)
-=======
     MY_OMP_MPI GSL::gsl MY_BLAS_INTERFACE MY_FITSIO_INTERFACE
     MY_FFTW3_INTERFACE)
->>>>>>> 3fd08804
 
 add_library(SqTableObjLibs OBJECT
     core/sq_table.cpp io/sq_lookup_table_file.cpp
@@ -163,9 +158,8 @@
     $<TARGET_OBJECTS:GlobalObjLibs> $<TARGET_OBJECTS:CoreObjLibs>
     $<TARGET_OBJECTS:SqTableObjLibs>)
 target_link_libraries(AllObjLibs INTERFACE
-<<<<<<< HEAD
-    MY_OMP_MPI MY_BLAS_INTERFACE MY_FITSIO_INTERFACE
-    MY_FFTW3_INTERFACE GSL::gsl)
+    MY_OMP_MPI GSL::gsl MY_BLAS_INTERFACE MY_FITSIO_INTERFACE
+    MY_FFTW3_INTERFACE)
 
 add_library(Qu3dObjLibs OBJECT
     qu3d/optimal_qu3d.cpp qu3d/cosmology_3d.cpp
@@ -192,10 +186,6 @@
 if (DECONV_CIC_WINDOW)
     target_compile_definitions(Qu3dObjLibs PUBLIC DECONV_CIC_WINDOW)
 endif()
-=======
-    MY_OMP_MPI GSL::gsl MY_BLAS_INTERFACE MY_FITSIO_INTERFACE
-    MY_FFTW3_INTERFACE)
->>>>>>> 3fd08804
 
 # custom target to test filtering. Usage: cmake --build . --target print_genex
 add_custom_target(print_genex
